--- conflicted
+++ resolved
@@ -156,17 +156,13 @@
     identifiers:
     - ns: resid
       id: AA0008
-<<<<<<< HEAD
     - ns: pubchem.compound
       id: '750'
     - ns: metacyc.compound
       id: GLU
     - ns: chebi
       id: CHEBI:15428
-    structure: InChI=1S/C2H5NO2/c3-1-2(4)5/h1,3H2,(H,4,5)
-=======
-    structure: InChI=1S/C2H5NO/c3-1-2-4/h2H,1,3H2/m0/s1
->>>>>>> 2849596e
+    structure: InChI=1S/C2H5NO/c3-1-2-4/h2H,1,3H2/p+1
   H:
     id: His
     name: L-histidine
