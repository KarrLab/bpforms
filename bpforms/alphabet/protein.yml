id: protein
name: RESID protein residues
description: The 20 canonical protein residues, plus the non-canonical protein residues
  in <a href="https://pir.georgetown.edu/resid">RESID</a>
monomers:
  A:
    id: Ala
    name: L-alanine
    synonyms:
    - β-phenyl-L-alanine
    - (S)-alpha-Amino-beta-phenylpropionic acid
    - (S)-2-Amino-3-phenylpropionic acid
    - 3-phenyl-L-alanine
    identifiers:
    - ns: pubchem.compound
      id: '5950'
    - ns: resid
      id: AA0001
    - ns: metacyc.compound
      id: L-ALPHA-ALANINE
    - ns: chebi
      id: CHEBI:16977
    structure: 'CC([NH3+])C=O'
    monomer_bond_atoms:
    - molecule: Monomer
      element: C
      position: 7
    monomer_displaced_atoms:
    - molecule: Monomer
      element: H
      position: 7
    left_bond_atoms:
    - molecule: Monomer
      element: C
      position: 7
    right_bond_atoms:
    - molecule: Monomer
      element: N
      position: 3
      charge: -1
    right_displaced_atoms:
    - molecule: Monomer
      element: H
      position: 3
      charge: 1
    - molecule: Monomer
      element: H
      position: 3
  R:
    id: Arg
    name: L-arginine
    synonyms:
    - β-phenyl-L-alanine
    - (S)-alpha-Amino-beta-phenylpropionic acid
    - (S)-2-Amino-3-phenylpropionic acid
    - 3-phenyl-L-alanine
    identifiers:
    - ns: chebi
      id: CHEBI:16467
    - ns: pubchem.compound
      id: '6322'
    - ns: metacyc.compound
      id: ARG
    - ns: resid
      id: AA0002
    structure: 'NC(=[NH2+])NCCCC([NH3+])C=O'
    monomer_bond_atoms:
    - molecule: Monomer
      element: C
      position: 15
    monomer_displaced_atoms:
    - molecule: Monomer
      element: H
      position: 15
    left_bond_atoms:
    - molecule: Monomer
      element: C
      position: 15
    right_bond_atoms:
    - molecule: Monomer
      element: N
      position: 11
<<<<<<< HEAD
      charge: -1
=======
>>>>>>> d9e57129
    right_displaced_atoms:
    - molecule: Monomer
      element: H
      position: 11
<<<<<<< HEAD
      charge: 1
=======
>>>>>>> d9e57129
    - molecule: Monomer
      element: H
      position: 11
  N:
    id: Asn
    name: L-asparagine
    synonyms:
    - L-Asparagin
    - 2-Aminosuccinamic acid
    - alpha-aminosuccinamic acid
    - L-2-aminosuccinamic acid
    - (S)-2-amino-3-carbamoylpropanoic acid
    - (2S)-2,4-diamino-4-oxobutanoic acid
    - (2S)-2-amino-3-carbamoylpropanoic acid
    - (S)-Asparagine
    - L-Asparagine
    - L-aspartic acid beta-amide
    - Aspartamic acid
    identifiers:
    - ns: metacyc.compound
      id: ASN
    - ns: pubchem.compound
      id: '6267'
    - ns: chebi
      id: CHEBI:17196
    - ns: resid
      id: AA0003
    structure: 'NC(CC(N)=O)C=O'
    monomer_bond_atoms:
    - molecule: Monomer
      element: C
      position: 7
    monomer_displaced_atoms:
    - molecule: Monomer
      element: H
      position: 7
    left_bond_atoms:
    - molecule: Monomer
      element: C
      position: 7
    right_bond_atoms:
    - molecule: Monomer
      element: N
      position: 1
<<<<<<< HEAD
      charge: -1
=======
>>>>>>> d9e57129
    right_displaced_atoms:
    - molecule: Monomer
      element: H
      position: 1
<<<<<<< HEAD
      charge: 1
=======
>>>>>>> d9e57129
    - molecule: Monomer
      element: H
      position: 1
  D:
    id: Asp
    name: L-aspartic acid
    synonyms:
    - L-Asparaginsaeure
    - (S)-2-aminosuccinic acid
    - 2-Aminosuccinic acid
    - (S)-2-aminobutanedioic acid
    identifiers:
    - ns: chebi
      id: CHEBI:17053
    - ns: resid
      id: AA0004
    - ns: metacyc.compound
      id: ASP
    - ns: pubchem.compound
      id: '5960'
    structure: '[NH3+]C(CC([O-])=O)C=O'
    monomer_bond_atoms:
    - molecule: Monomer
      element: C
      position: 10
    monomer_displaced_atoms:
    - molecule: Monomer
      element: H
      position: 10
    left_bond_atoms:
    - molecule: Monomer
      element: C
      position: 10
    right_bond_atoms:
    - molecule: Monomer
      element: N
      position: 1
<<<<<<< HEAD
      charge: -1
=======
>>>>>>> d9e57129
    right_displaced_atoms:
    - molecule: Monomer
      element: H
      position: 1
<<<<<<< HEAD
      charge: 1
=======
>>>>>>> d9e57129
    - molecule: Monomer
      element: H
      position: 1
  C:
    id: Cys
    name: L-cysteine
    synonyms:
    - E 920
    - (2R)-2-amino-3-sulfanylpropanoic acid
    - L-2-Amino-3-mercaptopropionic acid
    - (2R)-2-amino-3-mercaptopropanoic acid
    - L-Zystein
    - (R)-2-amino-3-mercaptopropanoic acid
    - E920
    - E-920
    identifiers:
    - ns: chebi
      id: CHEBI:17561
    - ns: metacyc.compound
      id: CYS
    - ns: resid
      id: AA0005
    - ns: pubchem.compound
      id: '5862'
<<<<<<< HEAD
    structure: '[NH3+]C(CS)C=O'
=======
    structure: '[15NH3+]C(CS)[13CH]=O'
>>>>>>> d9e57129
    monomer_bond_atoms:
    - molecule: Monomer
      element: C
      position: 8
    monomer_displaced_atoms:
    - molecule: Monomer
      element: H
      position: 8
    left_bond_atoms:
    - molecule: Monomer
      element: C
      position: 8
    right_bond_atoms:
    - molecule: Monomer
      element: N
      position: 1
<<<<<<< HEAD
      charge: -1
=======
>>>>>>> d9e57129
    right_displaced_atoms:
    - molecule: Monomer
      element: H
      position: 1
<<<<<<< HEAD
      charge: 1
=======
>>>>>>> d9e57129
    - molecule: Monomer
      element: H
      position: 1
  Q:
    id: Gln
    name: L-glutamine
    synonyms:
    - L-2-Aminoglutaramic acid
    - (S)-2,5-diamino-5-oxopentanoic acid
    - L-(+)-glutamine
    - L-Glutaminsaeure-5-amid
    - (2S)-2-amino-4-carbamoylbutanoic acid
    - Levoglutamide
    - L-2-aminoglutaramic acid
    - Glutamic acid 5-amide
    - (2S)-2,5-diamino-5-oxopentanoic acid
    - L-glutamic acid gamma-amide
    - Glutamic acid amide
    identifiers:
    - ns: resid
      id: AA0007
    - ns: pubchem.compound
      id: '5961'
    - ns: metacyc.compound
      id: GLN
    - ns: chebi
      id: CHEBI:18050
    structure: 'NC(=O)CCC([NH3+])C=O'
    monomer_bond_atoms:
    - molecule: Monomer
      element: C
      position: 11
    monomer_displaced_atoms:
    - molecule: Monomer
      element: H
      position: 11
    left_bond_atoms:
    - molecule: Monomer
      element: C
      position: 11
    right_bond_atoms:
    - molecule: Monomer
      element: N
      position: 7
<<<<<<< HEAD
      charge: -1
=======
>>>>>>> d9e57129
    right_displaced_atoms:
    - molecule: Monomer
      element: H
      position: 7
<<<<<<< HEAD
      charge: 1
=======
>>>>>>> d9e57129
    - molecule: Monomer
      element: H
      position: 7
  E:
    id: Glu
    name: L-glutamic acid
    synonyms:
    - (S)-glutamic acid
    - L-Glutaminic acid
    - L-Glutaminsaeure
    - (S)-2-aminopentanedioic acid
    - Glutamate
    identifiers:
    - ns: resid
      id: AA0006
    - ns: pubchem.compound
      id: '33032'
    - ns: chebi
      id: CHEBI:16015
    - ns: metacyc.compound
      id: GLU
    structure: '[NH3+]C(CCC([O-])=O)C=O'
    monomer_bond_atoms:
    - molecule: Monomer
      element: C
      position: 11
    monomer_displaced_atoms:
    - molecule: Monomer
      element: H
      position: 11
    left_bond_atoms:
    - molecule: Monomer
      element: C
      position: 11
    right_bond_atoms:
    - molecule: Monomer
      element: N
      position: 1
<<<<<<< HEAD
      charge: -1
=======
>>>>>>> d9e57129
    right_displaced_atoms:
    - molecule: Monomer
      element: H
      position: 1
<<<<<<< HEAD
      charge: 1
=======
>>>>>>> d9e57129
    - molecule: Monomer
      element: H
      position: 1
  G:
    id: Gly
    name: glycine
    synonyms:
    - Aminoacetic acid
    - aminoethanoic acid
    identifiers:
    - ns: resid
      id: AA0008
    - ns: pubchem.compound
      id: '750'
    - ns: metacyc.compound
      id: GLU
    - ns: chebi
      id: CHEBI:15428
    structure: '[NH3+]CC=O'
    monomer_bond_atoms:
    - molecule: Monomer
      element: C
      position: 6
    monomer_displaced_atoms:
    - molecule: Monomer
      element: H
      position: 6
    left_bond_atoms:
    - molecule: Monomer
      element: C
      position: 6
    right_bond_atoms:
    - molecule: Monomer
      element: N
      position: 1
<<<<<<< HEAD
      charge: -1
=======
>>>>>>> d9e57129
    right_displaced_atoms:
    - molecule: Monomer
      element: H
      position: 1
<<<<<<< HEAD
      charge: 1
=======
>>>>>>> d9e57129
    - molecule: Monomer
      element: H
      position: 1
  H:
    id: His
    name: L-histidine
    synonyms:
    - L-(-)-histidine
    - (S)-alpha-Amino-1H-imidazole-4-propionic acid
    - (S)-4-(2-Amino-2-carboxyethyl)imidazole
    - (S)-alpha-amino-1H-Imidazole-4-propanoic acid
    identifiers:
    - ns: chebi
      id: CHEBI:15971
    - ns: metacyc.compound
      id: HIS
    - ns: pubchem.compound
      id: '33032'
    - ns: resid
      id: AA0009
    structure: '[NH3+]C(CC1=CNC=N1)C=O'
    monomer_bond_atoms:
    - molecule: Monomer
      element: C
      position: 12
    monomer_displaced_atoms:
    - molecule: Monomer
      element: H
      position: 12
    left_bond_atoms:
    - molecule: Monomer
      element: C
      position: 12
    right_bond_atoms:
    - molecule: Monomer
      element: N
      position: 1
<<<<<<< HEAD
      charge: -1
=======
>>>>>>> d9e57129
    right_displaced_atoms:
    - molecule: Monomer
      element: H
      position: 1
<<<<<<< HEAD
      charge: 1
=======
>>>>>>> d9e57129
    - molecule: Monomer
      element: H
      position: 1
  I:
    id: Ile
    name: L-isoleucine
    synonyms:
    - 2-Amino-3-methylvaleric acid
    - (2S,3S)-2-amino-3-methylpentanoic acid
    - alpha-amino-beta-methylvaleric acid
    identifiers:
    - ns: chebi
      id: CHEBI:17191
    - ns: resid
      id: AA0010
    - ns: metacyc.compound
      id: ILE
    - ns: pubchem.compound
      id: '6306'
    structure: 'CCC(C)C([NH3+])C=O'
    monomer_bond_atoms:
    - molecule: Monomer
      element: C
      position: 10
    monomer_displaced_atoms:
    - molecule: Monomer
      element: H
      position: 10
    left_bond_atoms:
    - molecule: Monomer
      element: C
      position: 10
    right_bond_atoms:
    - molecule: Monomer
      element: N
      position: 6
<<<<<<< HEAD
      charge: -1
=======
>>>>>>> d9e57129
    right_displaced_atoms:
    - molecule: Monomer
      element: H
      position: 6
<<<<<<< HEAD
      charge: 1
=======
>>>>>>> d9e57129
    - molecule: Monomer
      element: H
      position: 6
  L:
    id: Leu
    name: L-leucine
    synonyms:
    - (2S)-2-amino-4-methylpentanoic acid
    - 2-Amino-4-methylvaleric acid
    - (S)-leucine
    - (2S)-alpha-2-Amino-4-methylvaleric acid
    - (2S)-alpha-Leucine
    - (S)-(+)-leucine
    identifiers:
    - ns: metacyc.compound
      id: LEU
    - ns: pubchem.compound
      id: '6106'
    - ns: chebi
      id: CHEBI:15603
    - ns: resid
      id: AA0011
    structure: 'CC(C)CC([NH3+])C=O'
    monomer_bond_atoms:
    - molecule: Monomer
      element: C
      position: 10
    monomer_displaced_atoms:
    - molecule: Monomer
      element: H
      position: 10
    left_bond_atoms:
    - molecule: Monomer
      element: C
      position: 10
    right_bond_atoms:
    - molecule: Monomer
      element: N
      position: 6
<<<<<<< HEAD
      charge: -1
=======
>>>>>>> d9e57129
    right_displaced_atoms:
    - molecule: Monomer
      element: H
      position: 6
<<<<<<< HEAD
      charge: 1
=======
>>>>>>> d9e57129
    - molecule: Monomer
      element: H
      position: 6
  K:
    id: Lys
    name: L-lysine
    identifiers:
    - ns: metacyc.compound
      id: LEU
    - ns: chebi
      id: CHEBI:18019
    - ns: pubchem.compound
      id: '5962'
    - ns: resid
      id: AA0012
    structure: '[NH3+]CCCCC([NH3+])C=O'
    monomer_bond_atoms:
    - molecule: Monomer
      element: C
      position: 14
    monomer_displaced_atoms:
    - molecule: Monomer
      element: H
      position: 14
    left_bond_atoms:
    - molecule: Monomer
      element: C
      position: 14
    right_bond_atoms:
    - molecule: Monomer
      element: N
      position: 1
<<<<<<< HEAD
      charge: -1
=======
>>>>>>> d9e57129
    right_displaced_atoms:
    - molecule: Monomer
      element: H
      position: 1
<<<<<<< HEAD
      charge: 1
=======
>>>>>>> d9e57129
    - molecule: Monomer
      element: H
      position: 1
  M:
    id: Met
    name: L-methionine
    synonyms:
    - (S)-2-amino-4-(methylthio)butanoic acid
    - L-alpha-amino-gamma-methylmercaptobutyric acid
    - L-(-)-methionine
    - (S)-2-amino-4-(methylthio)butyric acid
    - (S)-methionine
    - (2S)-2-amino-4-(methylsulfanyl)butanoic acid
    identifiers:
    - ns: resid
      id: AA0013
    - ns: metacyc.compound
      id: MET
    - ns: pubchem.compound
      id: '6137'
    - ns: chebi
      id: CHEBI:16643
    structure: 'CSCCC([NH3+])C=O'
    monomer_bond_atoms:
    - molecule: Monomer
      element: C
      position: 10
    monomer_displaced_atoms:
    - molecule: Monomer
      element: H
      position: 10
    left_bond_atoms:
    - molecule: Monomer
      element: C
      position: 10
    right_bond_atoms:
    - molecule: Monomer
      element: N
      position: 6
<<<<<<< HEAD
      charge: -1
=======
>>>>>>> d9e57129
    right_displaced_atoms:
    - molecule: Monomer
      element: H
      position: 6
<<<<<<< HEAD
      charge: 1
=======
>>>>>>> d9e57129
    - molecule: Monomer
      element: H
      position: 6
  F:
    id: Phe
    name: L-phenylalanine
    synonyms:
    - β-phenyl-L-alanine
    - (S)-alpha-Amino-beta-phenylpropionic acid
    - (S)-2-Amino-3-phenylpropionic acid
    - 3-phenyl-L-alanine
    identifiers:
    - ns: pubchem.compound
      id: '22848660'
    - ns: resid
      id: AA0014
    - ns: chebi
      id: CHEBI:17295
    - ns: metacyc.compound
      id: PHE
    structure: '[NH3+]C(CC1=CC=CC=C1)C=O'
    monomer_bond_atoms:
    - molecule: Monomer
      element: C
      position: 13
    monomer_displaced_atoms:
    - molecule: Monomer
      element: H
      position: 13
    left_bond_atoms:
    - molecule: Monomer
      element: C
      position: 13
    right_bond_atoms:
    - molecule: Monomer
      element: N
      position: 1
<<<<<<< HEAD
      charge: -1
=======
>>>>>>> d9e57129
    right_displaced_atoms:
    - molecule: Monomer
      element: H
      position: 1
<<<<<<< HEAD
      charge: 1
=======
>>>>>>> d9e57129
    - molecule: Monomer
      element: H
      position: 1
  P:
    id: Pro
    name: L-proline
    synonyms:
    - (-)-(S)-proline
    - L-(-)-proline
    - (S)-2-carboxypyrrolidine
    - (-)-2-pyrrolidinecarboxylic acid
    - 2-Pyrrolidinecarboxylic acid
    - L-alpha-pyrrolidinecarboxylic acid
    - (2S)-pyrrolidine-2-carboxylic acid
    - (-)-proline
    - L-pyrrolidine-2-carboxylic acid
    - (S)-pyrrolidine-2-carboxylic acid
    - (S)-2-pyrrolidinecarboxylic acid
    identifiers:
    - ns: metacyc.compound
      id: PRO
    - ns: pubchem.compound
      id: '145742'
    - ns: chebi
      id: CHEBI:17203
    - ns: resid
      id: AA0015
    structure: 'O=CC1CCC[NH2+]1'
    monomer_bond_atoms:
    - molecule: Monomer
      element: C
      position: 2
    monomer_displaced_atoms:
    - molecule: Monomer
      element: H
      position: 2
    left_bond_atoms:
    - molecule: Monomer
      element: C
      position: 2
    right_bond_atoms:
    - molecule: Monomer
      element: N
      position: 7
<<<<<<< HEAD
      charge: -1
=======
>>>>>>> d9e57129
    right_displaced_atoms:
    - molecule: Monomer
      element: H
      position: 7
<<<<<<< HEAD
      charge: 1
=======
>>>>>>> d9e57129
    - molecule: Monomer
      element: H
      position: 7
  S:
    id: Ser
    name: L-serine
    synonyms:
    - L-(-)-serine; beta-Hydroxyalanine
    - L-3-Hydroxy-2-aminopropionic acid
    - (S)-alpha-Amino-beta-hydroxypropionic acid
    - L-2-Amino-3-hydroxypropionic acid
    - (S)-serine
    - (2S)-2-amino-3-hydroxypropanoic acid
    - L-3-Hydroxy-alanine
    - beta-Hydroxy-L-alanine
    - (S)-(-)-serine
    - (S)-2-amino-3-hydroxypropanoic acid
    identifiers:
    - ns: chebi
      id: CHEBI:17115
    - ns: metacyc.compound
      id: SER
    - ns: resid
      id: AA0016
    - ns: pubchem.compound
      id: '5951'
    structure: '[NH3+]C(CO)C=O'
    monomer_bond_atoms:
    - molecule: Monomer
      element: C
      position: 8
    monomer_displaced_atoms:
    - molecule: Monomer
      element: H
      position: 8
    left_bond_atoms:
    - molecule: Monomer
      element: C
      position: 8
    right_bond_atoms:
    - molecule: Monomer
      element: N
      position: 1
<<<<<<< HEAD
      charge: -1
=======
>>>>>>> d9e57129
    right_displaced_atoms:
    - molecule: Monomer
      element: H
      position: 1
<<<<<<< HEAD
      charge: 1
=======
>>>>>>> d9e57129
    - molecule: Monomer
      element: H
      position: 1
  T:
    id: Thr
    name: L-threonine
    synonyms:
    - L-(-)-Threonine
    - L-2-Amino-3-hydroxybutyric acid
    - (2S,3R)-(-)-Threonine
    - (2S,3R)-2-amino-3-hydroxybutanoic acid
    - (2S)-threonine
    - L-alpha-amino-beta-hydroxybutyric acid
    - 2-Amino-3-hydroxybutyric acid
    identifiers:
    - ns: metacyc.compound
      id: THR
    - ns: resid
      id: AA0017
    - ns: pubchem.compound
      id: '6288'
    - ns: chebi
      id: CHEBI:16857
    structure: 'CC(O)C([NH3+])C=O'
    monomer_bond_atoms:
    - molecule: Monomer
      element: C
      position: 9
    monomer_displaced_atoms:
    - molecule: Monomer
      element: H
      position: 9
    left_bond_atoms:
    - molecule: Monomer
      element: C
      position: 9
    right_bond_atoms:
    - molecule: Monomer
      element: N
      position: 5
<<<<<<< HEAD
      charge: -1
=======
>>>>>>> d9e57129
    right_displaced_atoms:
    - molecule: Monomer
      element: H
      position: 5
<<<<<<< HEAD
      charge: 1
=======
>>>>>>> d9e57129
    - molecule: Monomer
      element: H
      position: 5
  W:
    id: Trp
    name: L-tryptophan
    synonyms:
    - L-(−)-tryptophan
    - L-β-3-indolylalanine
    - (S)-tryptophan
    - (S)-alpha-Amino-beta-(3-indolyl)-propionic acid
    - (S)-α-amino-1H-indole-3-propanoic acid
    - (2S)-2-amino-3-(1H-indol-3-yl)propanoic acid
    identifiers:
    - ns: chebi
      id: CHEBI:16828
    - ns: resid
      id: AA0018
    - ns: pubchem.compound
      id: '6305'
    - ns: metacyc.compound
      id: TRP
    structure: '[NH3+]C(CC1=CNC2=CC=CC=C12)C=O'
    monomer_bond_atoms:
    - molecule: Monomer
      element: C
      position: 16
    monomer_displaced_atoms:
    - molecule: Monomer
      element: H
      position: 16
    left_bond_atoms:
    - molecule: Monomer
      element: C
      position: 16
    right_bond_atoms:
    - molecule: Monomer
      element: N
      position: 1
<<<<<<< HEAD
      charge: -1
=======
>>>>>>> d9e57129
    right_displaced_atoms:
    - molecule: Monomer
      element: H
      position: 1
<<<<<<< HEAD
      charge: 1
=======
>>>>>>> d9e57129
    - molecule: Monomer
      element: H
      position: 1
  Y:
    id: Tyr
    name: L-tyrosine
    synonyms:
    - (S)-alpha-amino-4-hydroxybenzenepropanoic acid
    - (S)-3-(p-Hydroxyphenyl)alanine
    - 4-hydroxy-L-phenylalanine
    - (-)-alpha-amino-p-hydroxyhydrocinnamic acid
    - (2S)-2-amino-3-(4-hydroxyphenyl)propanoic acid
    - (S)-(-)-Tyrosine
    - (S)-2-Amino-3-(p-hydroxyphenyl)propionic acid
    - (S)-Tyrosine
    identifiers:
    - ns: pubchem.compound
      id: '6057'
    - ns: chebi
      id: CHEBI:17895
    - ns: resid
      id: AA0019
    - ns: metacyc.compound
      id: TYR
    structure: '[NH3+]C(CC1=CC=C(O)C=C1)C=O'
    monomer_bond_atoms:
    - molecule: Monomer
      element: C
      position: 14
    monomer_displaced_atoms:
    - molecule: Monomer
      element: H
      position: 14
    left_bond_atoms:
    - molecule: Monomer
      element: C
      position: 14
    right_bond_atoms:
    - molecule: Monomer
      element: N
      position: 1
<<<<<<< HEAD
      charge: -1
=======
>>>>>>> d9e57129
    right_displaced_atoms:
    - molecule: Monomer
      element: H
      position: 1
<<<<<<< HEAD
      charge: 1
=======
>>>>>>> d9e57129
    - molecule: Monomer
      element: H
      position: 1
  V:
    id: Val
    name: L-valine
    synonyms:
    - 2-Amino-3-methylbutyric acid
    - (2S)-2-amino-3-methylbutanoic acid
    - (S)-valine
    - L-alpha-Amino-beta-methylbutyric acid
    - L-(+)-alpha-Aminoisovaleric acid
    identifiers:
    - ns: chebi
      id: CHEBI:16414
    - ns: metacyc.compound
      id: VAL
    - ns: pubchem.compound
      id: '6287'
    - ns: resid
      id: AA0020
    structure: 'CC(C)C([NH3+])CO'
    monomer_bond_atoms:
    - molecule: Monomer
      element: C
      position: 9
    monomer_displaced_atoms:
    - molecule: Monomer
      element: H
      position: 9
    left_bond_atoms:
    - molecule: Monomer
      element: C
      position: 9
    right_bond_atoms:
    - molecule: Monomer
      element: N
      position: 5
<<<<<<< HEAD
      charge: -1
=======
>>>>>>> d9e57129
    right_displaced_atoms:
    - molecule: Monomer
      element: H
      position: 5
<<<<<<< HEAD
      charge: 1
    - molecule: Monomer
      element: H
      position: 5
=======
    - molecule: Monomer
      element: H
      position: 5    
>>>>>>> d9e57129
  AA0318:
    id: AA0318
    name: L-lysine methyl ester
    comments: 'Generating Enzyme: protein-lysine O-methyltransferase (EC 2.1.1.-).'
    synonyms:
    - 2,6-diaminohexanoic methyl ester
    - alpha,epsilon-diaminocaproic methyl ester
    - methyl L-lysinate
    - methyl (S)-2,6-diaminohexanoate
    identifiers:
    - ns: cas
      id: 687-64-9
    - ns: go
      id: GO:0042034
    - ns: mod
      id: MOD:00323
    - ns: chebi
      id: CHEBI:21354
    structure: COC(=O)[C@@H]([NH3+])CCCC[NH3+]
    base_monomers:
    - K
  AA0567:
    id: AA0567
    name: N6-(2-butenonyl)-L-lysine
    comments: A metabolic source for crotonic acid or crotonyl-CoA in the nucleus
      is not evident, and a responsible enzyme activity is not identified.
    synonyms:
    - N(epsilon)-crotonyllysine
    - N6-crotonyllysine
    - N6-[(2E)-2-butenoyl]-L-lysine
    - N6-(E)-crotonyllysine
    - (2S)-2-amino-6-[(2E)-but-2-enoylamino]hexanoic acid
    - (2S)-2-amino-6-[(2E)-but-2-enamido]hexanoic acid
    - N6-trans-crotonyllysine
    - (2S)-2-azanyl-6-[(2E)-but-2-enoylazanyl]hexanoic acid
    identifiers:
    - ns: mod
      id: MOD:01892
    structure: CC=CC(=O)NCCCC[C@@H](C=O)[NH3+]
    base_monomers:
    - K
  AA0037:
    id: AA0037
    name: O-phospho-L-serine
    comments: 'Generating Enzyme: protein-serine kinase (EC 2.7.1.37).'
    synonyms:
    - 2-amino-3-hydroxypropanoic acid 3-phosphate
    - (2S)-2-amino-3-(phosphonooxy)propanoic acid
    - serine phosphate ester
    - O-phosphonoserine
    - 2-azanyl-3-(phosphonooxy)propanoic acid
    - O3-phosphoserine
    identifiers:
    - ns: cas
      id: 407-41-0
    - ns: go
      id: GO:0018105
    - ns: chebi
      id: CHEBI:45522
    - ns: mod
      id: MOD:00046
    - ns: pdb.ligand
      id: SEP
    structure: O=C[C@H](COP(=O)([O-])[O-])[NH3+]
    base_monomers:
    - S
  AA0048:
    id: AA0048
    name: N2-acetyl-L-lysine
    comments: The occurrence of this modification has not been confirmed. The common
      peptide alpha-N-acetyltransferase does not acetylate basic residues.
    synonyms:
    - (2S)-2-acetamido-6-aminohexanoic acid
    - 2-acetylazanyl-6-azanylhexanoic acid
    - N2-acetyllysine
    - 2-acetylamino-6-aminohexanoic acid
    identifiers:
    - ns: mod
      id: MOD:00057
    - ns: cas
      id: 1946-82-3
    - ns: go
      id: GO:0017195
    structure: CC(=O)N[C@H](C=O)CCCC[NH3+]
    base_monomers:
    - K
  C, S:
    id: AA0623
    name: 2-(L-cystein-S-yl)-L-serine
    synonyms:
    - (2R)-2-amino-2-([(2R)-2-amino-2-carboxyethyl]sulfanyl)-3-hydroxypropanoic acid
    - (2R,5R)-2,5-diamino-5-carboxy-6-hydroxy-4-thiahexanoic acid
    identifiers:
    - ns: mod
      id: MOD:01986
    structure: O=C[C@H](CS[C@@](C=O)(CO)N)[NH3+]
    base_monomers:
    - S
    - C
    monomer_bond_atoms:
    - molecule: Monomer
      element: C
      position: 8
    monomer_displaced_atoms:
    - molecule: Monomer
      element: H
      position: 8
    left_bond_atoms:
    - molecule: Monomer
      element: C
      position: 8
    right_bond_atoms:
    - molecule: Monomer
      element: N
      position: 13
    right_displaced_atoms:
    - molecule: Monomer
      element: H
      position: 13
    - molecule: Monomer
      element: H
      position: 13
  M, W, Y:
    id: AA0348
    name: S-[5'-(L-tryptoph-6'-yl)-L-tyrosin-3'-yl]-L-methionin-S-ium
    comments: This modification is produced auto-catalytically.
    synonyms:
    - 5'-(6'-tryptophyl)-tyrosin-3'-yl-methionin-S-ium
    identifiers:
    - ns: mod
      id: MOD:00353
    - ns: go
      id: GO:0050739
    structure: O=C[C@H](Cc1cc(c2ccc3c(c2)[nH]cc3C[C@@H](C=O)[NH3+])c(c(c1)[S](CC[C@@H](C=O)[NH3+])C)O)[NH3+]
    base_monomers:
    - W
    - Y
    - M
  AA0421:
    id: AA0421
    name: N4-glucosyl-L-asparagine
    comments: The alpha anomeric form is shown. See also RESID:AA0151 and RESID:AA0420
      for other N4-glycosylated asparagines.
    synonyms:
    - N4-glycosylasparagine
    - N4-asparagine-glucoside
    - N4-glycosyl-L-asparagine
    - N4-(D-glucopyranosyl)-L-asparagine
    - (2S)-2-amino-4-(D-glucopyranosyl)amino-4-oxobutanoic acid
    - N4-glucosylasparagine
    identifiers:
    - ns: mod
      id: MOD:00833
    structure: O=C[C@H](CC(=O)N[C@H]1O[C@H](CO)[C@H]([C@@H]([C@H]1O)O)O)N
    base_monomers:
    - N
  AA0560:
    id: AA0560
    name: S-(N-acetylamino)glucosyl-L-cysteine
    comments: See also RESID:AA0152 and RESID:AA0392 for other S-glycosylated cysteines.
    synonyms:
    - S-[(N-acetylamino)glycosyl]cysteine
    - S-[beta-D-(N-acetylamino)glucopyranosyl]cysteine
    - (2R)-2-amino-3-(2-acetamido-2-deoxy-beta-D-glucopyranosylsulfanyl)propanoic
      acid
    identifiers:
    - ns: chebi
      id: CHEBI:61631
    - ns: pdb.ligand
      id: NAG
    - ns: mod
      id: MOD:01858
    - ns: cas
      id: 10036-64-3
    structure: O=C[C@H](CS[C@@H]1O[C@H](CO)[C@H]([C@@H]([C@H]1NC(=O)C)O)O)[NH3+]
    base_monomers:
    - C
    monomer_bond_atoms:
    - molecule: Monomer
      element: C
      position: 21
    monomer_displaced_atoms:
    - molecule: Monomer
      element: H
      position: 21
    left_bond_atoms:
    - molecule: Monomer
      element: C
      position: 21
    right_bond_atoms:
    - molecule: Monomer
      element: N
      position: 26
    right_displaced_atoms:
    - molecule: Monomer
      element: H
      position: 26
    - molecule: Monomer
      element: H
      position: 26
  AA0172:
    id: AA0172
    name: O4'-sulfo-L-tyrosine
    comments: 'Generating Enzyme: protein-tyrosine sulfotransferase (EC 2.8.2.20).'
    synonyms:
    - tyrosine-O-sulphonic acid
    - tyrosine-O-sulfonic acid
    - (S)-2-amino-3-(4-sulfooxyphenyl)propanoic acid
    - 2-amino-3-(4-hydroxyphenyl)propanoic acid 4'-sulfate
    - tyrosine sulfate
    - O4-sulfotyrosine
    identifiers:
    - ns: go
      id: GO:0006478
    - ns: cas
      id: 956-46-7
    - ns: mod
      id: MOD:00181
    - ns: pdb.ligand
      id: TYS
    structure: O=C[C@H](Cc1ccc(cc1)OS(=O)(=O)[O-])[NH3+]
    base_monomers:
    - Y
  AA0231:
    id: AA0231
    name: N4-(ADP-ribosyl)-L-asparagine
    comments: 'It is not known whether botulinum exoenzyme C3 catalyzes formation
      of the alpha or beta isomer. The alpha form is presented. The keyword "phosphoprotein"
      is not used with toxin modification. Generating Enzyme: NAD(P)+--asparagine
      ADP-ribosyltransferase (EC 2.4.2.-).'
    synonyms:
    - N4-[alpha-D-ribofuranoside 5'->5'-ester with adenosine 5'-(trihydrogen diphosphate)]-L-asparagine
    - (S)-2-amino-4-([adenosine 5'-(trihydrogen diphosphate) 5'->5'-ester with alpha-D-ribofuranosyl]amino)-4-oxobutanoic
      acid
    - N4-alpha-D-ribofuranosyl-L-asparagine 5'->5'-ester with adenosine 5'-(trihydrogen
      diphosphate)
    identifiers:
    - ns: go
      id: GO:0006471
    - ns: mod
      id: MOD:00236
    structure: O=C[C@H](CC(=O)N[C@H]1O[C@@H]([C@H]([C@H]1O)O)COP(=O)(OP(=O)(OC[C@H]1O[C@H]([C@@H]([C@@H]1O)O)n1cnc2c1ncnc2N)[O-])[O-])N
    base_monomers:
    - N
  AA0150:
    id: AA0150
    name: O3-phosphopantetheine-L-serine
    comments: 'Generating Enzyme: holo-[acyl-carrier-protein] synthase (EC 2.7.8.7).'
    synonyms:
    - (2R)-2-hydroxy-3,3-dimethyl-4-[(2S)-2-amino-2-carboxyethyl]phosphonato-N-(3-oxo-3-[(2-sulfanylethyl)amino]propyl)butanamide
    identifiers:
    - ns: mod
      id: MOD:00159
    - ns: go
      id: GO:0018070
    - ns: pdb.ligand
      id: PNS
    structure: SCCNC(=O)CCNC(=O)[C@H](C(COP(=O)(OC[C@@H](C=O)[NH3+])[O-])(C)C)O
    base_monomers:
    - S
  AA0238:
    id: AA0238
    name: L-cysteine oxazole-4-carboxylic acid
    comments: 'Formed by the condensation of a serine hydroxyl with the carbonyl of
      the preceding residue and alpha-beta dehydrogenation. Generating Enzyme: peptidyl-serine
      cyclase (EC 4.2.1.-); peptidyl-oxazoline dehydrogenase (EC 1.3.-.-).'
    synonyms:
    - 2-(1-azanyl-2-sulfanylethyl)-4-oxazolecarboxylic acid
    - 2-[(1R)-1-amino-2-sulfanylethyl]-1,3-oxazole-4-carboxylic acid
    identifiers:
    - ns: mod
      id: MOD:00243
    - ns: go
      id: GO:0018132
    structure: N[C@H](c1nc(co1)C=O)CS
    base_monomers:
    - S
    - C
  AA0062:
    id: AA0062
    name: N,N,N-trimethyl-L-alanine
    comments: 'Consult FAQ at http://pir.georgetown.edu/resid/faq.shtml#q12 concerning
      calculation of the difference formula. Generating Enzyme: ribosomal protein
      L11 methyltransferase prmA (EC 2.1.1.-); N-terminal RCC1 methyltransferase (EC
      2.1.1.-).'
    synonyms:
    - N,N,N-trimethylalanine cation
    - N,N,N-trimethylalaninium
    - (2S)-2-(trimethylammonio)propanoic acid
    - (1S)-1-carboxy-N,N,N-trimethylethanazanium
    - (1S)-1-carboxy-N,N,N-trimethylethanaminium
    identifiers:
    - ns: go
      id: GO:0018011
    - ns: cas
      id: 44802-94-0
    - ns: mod
      id: MOD:00071
    structure: O=C[C@@H]([N](C)(C)C)C
    base_monomers:
    - A
  AA0177:
    id: AA0177
    name: 3',3'',5'-triiodo-L-thyronine
    synonyms:
    - 3,5,3'-triiodo-L-thyronine
    - O-(4-hydroxy-3-iodophenyl)-3,5-diiodo-L-tyrosine
    - (S)-2-amino-3-[4-(4-hydroxy-3-iodophenoxy)-3,5-diiodophenyl]propanoic acid
    - 3,3',5-triiodo-L-thyronine
    - liothyronine
    - 4-(4-hydroxy-3-iodophenoxy)-3,5-diiodo-L-phenylalanine
    - T3
    identifiers:
    - ns: mod
      id: MOD:00186
    - ns: cas
      id: 6893-02-3
    - ns: pdb.ligand
      id: T3
    - ns: go
      id: GO:0018078
    - ns: chebi
      id: CHEBI:18258
    structure: O=C[C@H](Cc1cc(I)c(c(c1)I)Oc1ccc(c(c1)I)O)[NH3+]
    base_monomers:
    - Y
  AA0530:
    id: AA0530
    name: N6-(lysyl)-L-Lysine
    comments: 'This modification occurs transiently in prokaryotic elogation factor
      P during production of the mature protein. For the mature form of the EF-P modification,
      see RESID:AA0531. The modified lysine residue is homologous to the lysine modified
      to hypusine (see RESID:AA0116) in eukaryotic and archaeal translation initiation
      factor 5A. Generating Enzyme: translation elongation factor P-lysine N6-lysyltransferase
      YjeA (EC 2.3.2.-).'
    synonyms:
    - (2S)-2-amino-6-([(2S)-2,6-diaminohexanoyl]amino)hexanoic acid
    - N6-(alpha-lysyl)-lysine
    identifiers:
    - ns: go
      id: GO:0071915
    - ns: mod
      id: MOD:01779
    structure: O=C[C@H](CCCCNC(=O)[C@H](CCCC[NH3+])[NH3+])[NH3+]
    base_monomers:
    - K
  AA0577:
    id: AA0577
    name: O4'-(N-acetylamino)galactosyl-L-tyrosine
    comments: 'The alpha anomeric form is shown. See also RESID:AA0157 for other O-glycosylated
      tyrosines. Generating Enzyme: polypeptide N-acetylgalactosaminyltransferase
      (EC 2.4.1.-).'
    synonyms:
    - (2S)-2-amino-3-(D-2-acetamido-2-deoxygalactopyranosyloxy)phenylpropanoic acid
    - mucin type O-glycosyltyrosine
    - O4'-(N-acetylgalactosaminyl)tyrosine
    - O4'-glycosyl-L-tyrosine
    identifiers:
    - ns: mod
      id: MOD:01916
    structure: O=C[C@H](Cc1ccc(cc1)O[C@H]1O[C@@H](CO)[C@@H]([C@@H]([C@@H]1NC(=O)C)O)O)[NH3+]
    base_monomers:
    - Y
    monomer_bond_atoms:
    - molecule: Monomer
      element: C
      position: 27
    monomer_displaced_atoms:
    - molecule: Monomer
      element: H
      position: 27
    left_bond_atoms:
    - molecule: Monomer
      element: C
      position: 27
    right_bond_atoms:
    - molecule: Monomer
      element: N
      position: 32
    right_displaced_atoms:
    - molecule: Monomer
      element: H
      position: 32
    - molecule: Monomer
      element: H
      position: 32
  AA0611:
    id: AA0611
    name: S-(gamma-glutamyl-cysteinyl-glycyl)-L-cysteine
    comments: 'Generating Enzyme: autocatalytic.'
    synonyms:
    - S-(glutathion-1-yl)-L-cysteine
    - (2S)-2-amino-5-([(2R)-1-([2-([(2R)-2-amino-2-carboxyethyl]sulfanyl)-2-oxoethyl]amino)-1-oxo-3-sulfanylpropan-2-yl]amino)-5-oxopentanoic
      acid
    identifiers:
    - ns: mod
      id: MOD:01969
    structure: O=C[C@H](CSC(=O)CNC(=O)[C@H](NC(=O)CC[C@@H](C(=O)[O-])[NH3+])CS)N
    base_monomers:
    - C
  AA0133:
    id: AA0133
    name: S-phytochromobilin-L-cysteine
    comments: The phytochromobilins and phycoerythrobilins transmit red.
    synonyms:
    - phytochrome chromophore
    - 18-ethenyl-3-[1-((2-amino-2-carboxy)ethylsulfanyl)ethyl]-1,2,3,19,22,24-hexahydro-2,7,13,17-tetramethyl-1,19-dioxo-21H-biline-8,12-dipropanoic
      acid
    - (2R,3R)-3-[(1R)-1-(((2R)-2-amino-2-carboxy)ethylsulfanyl)ethyl]-8,12-bis(2-carboxyethyl)-18-ethyl-2,7,13,17-tetramethyl-1,2,3,19,21,22,24-heptahydrobilin-1,19(21H,22H,24H)-dione
    - phytochromobilin cysteine adduct
    identifiers:
    - ns: chebi
      id: CHEBI:15619
    - ns: go
      id: GO:0017012
    - ns: cas
      id: 143392-71-6
    - ns: mod
      id: MOD:00142
    structure: O=C[C@H](CS[C@@H]([C@H]1C(=CC2[NH2+]C(=Cc3[nH]c(c(c3CCC(=O)[O-])C)C=C3NC(=O)C(=C3C)C=C)C(=C2C)CCC(=O)[O-])NC(=O)[C@H]1C)C)[NH3+]
    base_monomers:
    - C
  AA0084:
    id: AA0084
    name: L-aspartic acid 1-amide
    comments: 'Generating Enzyme: peptidylglycine monooxygenase (EC 1.14.17.3).'
    synonyms:
    - isoasparagine
    - 3,4-diamino-4-oxobutanoic acid
    - 3-amino-succinamic acid
    - alpha-asparagine
    - (2S)-2-amino-1-butanediamic acid
    identifiers:
    - ns: chebi
      id: CHEBI:49010
    - ns: go
      id: GO:0018037
    - ns: mod
      id: MOD:00093
    - ns: pdb.ligand
      id: NH2
    - ns: cas
      id: 498-25-9
    structure: '[O-]C(=O)C[C@@H](C(=O)N)[NH3+]'
    base_monomers:
    - D
    monomer_bond_atoms:
    - molecule: Monomer
      element: C
      position: 7
    monomer_displaced_atoms:
    - molecule: Monomer
      element: H
      position: 7
    left_bond_atoms:
    - molecule: Monomer
      element: C
      position: 7
    right_bond_atoms:
    - molecule: Monomer
      element: N
      position: 10
    right_displaced_atoms:
    - molecule: Monomer
      element: H
      position: 10
    - molecule: Monomer
      element: H
      position: 10
  AA0333:
    id: AA0333
    name: S-cyano-L-cysteine
    comments: This modification is produced naturally when the HypE protein undergoes
      an auto-catalyzed dehydration, using ATP, of its carboxy-terminal S-carbamoyl
      cysteine. See RESID:AA0332.
    synonyms:
    - S-cyanocysteine
    - beta-thiocyanatoalanine
    - alpha-amino-beta-thiocyanatopropionic acid
    - (2R)-2-amino-3-thiocyanatopropanoic acid
    - serine thiocyanic acid ester
    identifiers:
    - ns: mod
      id: MOD:00338
    - ns: cas
      id: 5652-31-3
    - ns: go
      id: GO:0046892
    structure: N[C@H](C=O)CSC#N
    base_monomers:
    - C
  AA0344:
    id: AA0344
    name: 4-amino-3-isothiazolidinone-L-serine
    comments: 'This cross-link is formed by the condensation of a cysteine sulfenic
      acid with the alpha-amido of the following residue. It can apparently be reversed
      by simple disulfhydryl reduction under physiological conditions. Generating
      Enzyme: autocatalytic.'
    synonyms:
    - serine-cysteine sulfenyl amide cross-link
    - 4-amino-3-isothiazolidinone-L-serine
    - serine-cysteine sulphenyl amide cross-link
    - 2-(4-amino-3-oxo-isothiazolidin-2-yl)-3-hydroxy-propanoic acid
    - (2S)-2-[(4R)-4-amino-3-oxo-1,2-thiazolidin-2-yl]-3-hydroxypropanoic acid
    identifiers:
    - ns: go
      id: GO:0048109
    - ns: mod
      id: MOD:00349
    structure: OC[C@H](N1SC[C@@H](C1=O)[NH3+])C=O
    base_monomers:
    - S
    - C
  AA0088:
    id: AA0088
    name: glycine amide
    comments: 'Generating Enzyme: peptidylglycine monooxygenase (EC 1.14.17.3).'
    synonyms:
    - 2-aminoacetamide
    - 2-aminoethanamide
    - glycinamide
    - 2-azanylethanamide
    identifiers:
    - ns: mod
      id: MOD:00097
    - ns: go
      id: GO:0018041
    - ns: pdb.ligand
      id: NH2
    - ns: chebi
      id: CHEBI:42843
    - ns: cas
      id: 598-41-4
    structure: NC(=O)C[NH3+]
    base_monomers:
    - G
    monomer_bond_atoms:
    - molecule: Monomer
      element: C
      position: 2
    monomer_displaced_atoms:
    - molecule: Monomer
      element: H
      position: 2
    left_bond_atoms:
    - molecule: Monomer
      element: C
      position: 2
    right_bond_atoms:
    - molecule: Monomer
      element: N
      position: 5
    right_displaced_atoms:
    - molecule: Monomer
      element: H
      position: 5
    - molecule: Monomer
      element: H
      position: 5
  AA0290:
    id: AA0290
    name: O-octanoyl-L-serine
    comments: 'Generating Enzyme: ghrelin O-acyltransferase, GOAT (EC 2.3.1.-).'
    synonyms:
    - (2S)-2-amino-3-(octanoyloxy)propanoic acid
    - L-serine octanoate ester
    - O3-octanoyl-L-serine
    identifiers:
    - ns: go
      id: GO:0018191
    - ns: mod
      id: MOD:00295
    structure: CCCCCCCC(=O)OC[C@@H](C=O)[NH3+]
    base_monomers:
    - S
  AA0526:
    id: AA0526
    name: S-(coelenterazin-3a-yl)-L-cysteine
    comments: 'Coelenterazine is one of the four major marine luciferins, being used
      by various bioluminescent species in at least eight phyla. Coelenterazine may
      result from modification of a phenylalanyl-tyrosyl-tyrosine peptide produced
      by an unidentified endosymbiotic organism.  See RESID:AA0595. The chirality
      of the cysteine adduct has not been determined. This entry presents coelenterazine
      as a heterogen cross-linked to a cysteine. For coelenterazine as a modification
      produced by the cross-linking of a tripeptide precursor see RESID:AA0595. Generating
      Enzyme: autocatalytic.'
    synonyms:
    - (2R)-2-amino-3-([(4-hydroxyphenyl)(8-benzyl-3-oxo-6-[4-hydroxyphenyl]-3,7-dihydroimidazo[1,2-a]pyrazin-2-yl)methyl]sulfanyl)propanoic
      acid
    - symplectin chromophore
    - dehydrocoelenterazine cysteine adduct
    identifiers:
    - ns: chebi
      id: CHEBI:2311
    - ns: mod
      id: MOD:01694
    - ns: cas
      id: 55779-48-1
    structure: O=C[C@H](CS[C@@H](c1nc2n(c1=O)cc([nH]c2Cc1ccccc1)c1ccc(cc1)O)c1ccc(cc1)O)[NH3+]
    base_monomers:
    - C
  AA0059:
    id: AA0059
    name: N-myristoyl-glycine
    comments: 'The myristyl group represents a mixture of saturated and unsaturated
      fatty acids. Depending on the membrane composition, fatty acids including C12:0,
      C14:0, C14:1, and C14:2 may be incorporated. This modification is usually co-translational,
      occurring as the protein N-terminal emerges from the ribosome and immediately
      after the initial methionine is cleaved. However, glycine myristoylation can
      in some cases be performed on an N-terminal glycine produced by a post-translational
      proteolytic cleavage. The ExPASy Prosite pattern PS00008 should only be used
      with extreme caution. Because that pattern is not anchored to an N-terminal
      glycine, it extravagantly overpredicts "myristoylation" sites throughout the
      entire length of many protein sequences. Glycine myristoylation can only occur
      once in any protein sequence - at the N-terminal. Generating Enzyme: glycylpeptide
      N-tetradecanoyltransferase (EC 2.3.1.97).'
    synonyms:
    - (tetradecanoylamino)ethanoic acid
    - N-tetradecanoylglycine
    - N-(1-oxotetradecyl)glycine
    - N-myristylglycine
    identifiers:
    - ns: pdb.ligand
      id: MYR
    - ns: mod
      id: MOD:00068
    - ns: go
      id: GO:0018008
    - ns: cas
      id: 14246-55-0
    structure: CCCCCCCCCCCCCC(=O)NCC=O
    base_monomers:
    - G
  AA0119:
    id: AA0119
    name: N6-pyridoxal phosphate-L-lysine
    synonyms:
    - (2S)-2-amino-6-[([3-hydroxy-2-methyl-5-phosphonooxymethylpyridin-4-yl]methylidene)amino]hexanoic
      acid
    identifiers:
    - ns: go
      id: GO:0018272
    - ns: cas
      id: 2440-59-7
    - ns: mod
      id: MOD:00128
    - ns: pdb.ligand
      id: LLP
    structure: O=C[C@H](CCCC[NH2+]Cc1c(cnc(c1O)C)COP(=O)([O-])[O-])[NH3+]
    base_monomers:
    - K
  AA0494:
    id: AA0494
    name: N-(DNA-1',2'-dideoxyribos-1'-ylidene)-L-prolinium
    comments: "The modification is frequently referred to as a \"Schiff base\". As\
      \ an iminium bonded to three carbons, this is not a Schiff base, defined in\
      \ the IUPAC Compendium of Chemical Terminology, 2nd ed. (\"the Gold Book\",\
      \ http://goldbook.iupac.org/index.html) as an imine (uncharged, double bonded\
      \ nitrogen) bonded to two carbons. Chemically it is not a \"base\" because it\
      \ cannot act as either a proton acceptor (a \"Br\xC3\xB8nsted-Lowry base\")\
      \ or as an electron pair donor (a \"Lewis base\"). The model has three open\
      \ valences, one on the proline carboxyl group and two in the DNA nucleotide\
      \ segment on the 5'-phosphate and the 3'-hydroxyl. The keyword \"phosphoprotein\"\
      \ is not used with polynucleotide-linked intermediate modifications. Generating\
      \ Enzyme: formamidopyrimidine-DNA glycosylase (EC 3.2.2.23)."
    synonyms:
    - (1Z,2S)-2-carboxy-1-[(3R,4R)-3,4-dihydroxy-5-(phosphonooxy)pentylidene]pyrrolidinium
    - DNA glycosylase proline Schiff base intermediate [misnomer]
    identifiers:
    - ns: pdb.ligand
      id: PED
    - ns: mod
      id: MOD:01454
    structure: O=C[C@@H]1CCC[NH+]1CC[C@@H]([C@@H](COP(O)O)O)O
    base_monomers:
    - P
  AA0067:
    id: AA0067
    name: omega-N,omega-N'-dimethyl-L-arginine
    comments: 'This modification should not be confused with omega-N,omega-N-dimethyl-L-arginine
      (see RESID:AA0068) or N2,N2-dimethyl-L-arginine (see RESID:AA0569). Generating
      Enzyme: [myelin basic protein]-arginine N-methyltransferase (EC 2.1.1.126).'
    synonyms:
    - NG,N'G-dimethylarginine
    - N3,N4-dimethylarginine
    - (2S)-2-amino-5-[((methylamino)(methylimino)methyl)amino]pentanoic acid
    - symmetric dimethylarginine
    - N5-[(methylamino)(methylimino)methyl]ornithine
    identifiers:
    - ns: mod
      id: MOD:00076
    - ns: chebi
      id: CHEBI:61916
    - ns: pdb.ligand
      id: 2MR
    - ns: cas
      id: 30344-00-4
    - ns: go
      id: GO:0018216
    structure: CNC(NCCC[C@@H](C=O)[NH3+])NC
    base_monomers:
    - R
    monomer_bond_atoms:
    - molecule: Monomer
      element: C
      position: 10
    monomer_displaced_atoms:
    - molecule: Monomer
      element: H
      position: 10
    left_bond_atoms:
    - molecule: Monomer
      element: C
      position: 10
    right_bond_atoms:
    - molecule: Monomer
      element: N
      position: 12
    right_displaced_atoms:
    - molecule: Monomer
      element: H
      position: 12
    - molecule: Monomer
      element: H
      position: 12
  AA0120:
    id: AA0120
    name: N6-retinylidene-L-lysine
    comments: The all-trans form is shown. Light-induced interconversion with the
      11-cis (4Z) form in rhodopsin is the basis for light sensing in animals. Light-induced
      interconversion with the 13-cis (2Z) form in bacteriorhodopsin is utilized for
      proton pumping in some archaea.
    synonyms:
    - N6-retinyl-lysine
    - N6-retinal-L-lysine
    - (2S)-2-amino-6-[(2E,4E,6E,8E)-3,7-dimethyl-9-(2,6,6-trimethylcyclohex-1-en-1-yl)-2,4,6,8-nonatetraenylidene]aminohexanoic
      acid
    identifiers:
    - ns: pdb.ligand
      id: LYR
    - ns: mod
      id: MOD:00129
    - ns: cas
      id: 116-31-4
    - ns: go
      id: GO:0018273
    structure: O=C[C@H](CCCC[NH2+]C=CC(C=CC=C(C=CC1=C(C)CCCC1(C)C)C)C)[NH3+]
    base_monomers:
    - K
  AA0274:
    id: AA0274
    name: N-pyruvic acid 2-iminyl-L-cysteine
    comments: The cysteine sulfhydryl may cyclize with the imine to form 2-methyl-thiazolidine-2,4-dicarboxylic
      acid [CAS:152574-58-8].
    synonyms:
    - (R)-2-(1-carboxy-2-sulfanylethanimino)propanoic acid
    identifiers:
    - ns: mod
      id: MOD:00279
    - ns: go
      id: GO:0018386
    structure: SC[C@H]([NH2+]C(C(=O)[O-])C)C=O
    base_monomers:
    - C
    monomer_bond_atoms:
    - molecule: Monomer
      element: C
      position: 13
    monomer_displaced_atoms:
    - molecule: Monomer
      element: H
      position: 13
    left_bond_atoms:
    - molecule: Monomer
      element: C
      position: 13
    right_bond_atoms:
    - molecule: Monomer
      element: N
      position: 5
    right_displaced_atoms:
    - molecule: Monomer
      element: H
      position: 5
    - molecule: Monomer
      element: H
      position: 5
  AA0058:
    id: AA0058
    name: N-D-glucuronyl-glycine
    comments: The glucuronic acid is linked as an amide, rather than as a glycoside
      (see RESID:AA0291). The alpha glucuronoyl form is shown.
    synonyms:
    - 2-(glucuronoylamino)ethanoic acid
    - N-D-glucuronyl-glycine
    identifiers:
    - ns: mod
      id: MOD:00067
    - ns: go
      id: GO:0018007
    - ns: cas
      id: 62532-50-7
    structure: O=CCNC(=O)[C@H]1O[C@@H](O)[C@@H]([C@H]([C@@H]1O)O)O
    base_monomers:
    - G
  C, H:
    id: AA0436
    name: 6-(S-L-cysteinyl)-8alpha-(-3'-L-histidino)-FAD
    comments: 'The keyword "phosphoprotein" is not used with flavin modifications
      linked through the flavin. Generating Enzyme: autocatalytic.'
    synonyms:
    - 6-(S-cysteinyl)-8alpha-(N(delta1)-histidyl)-FAD
    - 6-(S-cysteinyl)-8alpha-(pros-histidyl)-FAD
    - 6-(S-cysteinyl)-8alpha-(N3'-histidyl)-FAD
    - 6-(S-cysteinyl)-8alpha-(N(pi)-histidyl)-FAD
    - 6-((R)-2-amino-2-carboxyethyl)sulfanyl-8alpha-[4-((S)-2-amino-2-carboxyethyl)imidazol-3-yl]-riboflavin
      5'-(trihydrogen diphosphate) 5'->5'-ester with adenosine
    identifiers:
    - ns: mod
      id: MOD:01182
    - ns: pdb.ligand
      id: FAD
    structure: O=C[C@H](CSC1=C(C)C(C=C2C1=NC1C(=O)NC(=O)N=C1N2C[C@@H]([C@@H]([C@@H](COP(=O)(OP(=O)(OC[C@H]1O[C@H]([C@@H]([C@@H]1O)O)n1cnc2c1NC=NC2N)[O-])[O-])O)O)O)Cn1cncc1C[C@@H](C=O)[NH3+])[NH3+]
    base_monomers:
    - H
    - C
  AA0075:
    id: AA0075
    name: N6,N6-dimethyl-L-lysine
    comments: 'This modification is readily formed artifactually by reductive methylation
      using formaldehyde. Generating Enzyme: histone-lysine N-methyltransferase (EC
      2.1.1.43); cytochrome-c-lysine N-methyltransferase (EC 2.1.1.59); calmodulin-lysine
      N-methyltransferase (EC 2.1.1.60).'
    synonyms:
    - (2S)-2-amino-6-(dimethylamino)hexanoic acid
    - epsilon-dimethyllysine
    - N(zeta)-dimethyllysine
    - lysine derivative Lys(y)
    identifiers:
    - ns: mod
      id: MOD:00084
    - ns: go
      id: GO:0018024
    - ns: cas
      id: 2259-86-1
    - ns: pdb.ligand
      id: MLY
    - ns: chebi
      id: CHEBI:61969
    structure: O=C[C@H](CCCC[NH+](C)C)[NH3+]
    base_monomers:
    - K
  M, Y:
    id: AA0377
    name: 3-(2-methylthio)ethyl-6-(4-hydroxybenzylidene)-5-iminopiperazin-2-one
    comments: The correct structure for the asFP595 chromophore is now thought to
      be a para-hydroxybenzylidene-5-imidazolidinone. See RESID:AA0379. The diagram
      presents structures for two tautomeric forms with the glycine, which is linked
      by either an imino or amino group, shown in gray. In the correct structure,
      the glycine amino group forms part of a 5-member ring.
    synonyms:
    - 3-(2-methylsulfanyl)ethyl-6-(4-hydroxybenzylidene)-5-iminopiperazin-2-one
    - L-methionyl-L-tyrosyl-2-keto-5-iminopiperazine
    - 3-(2-methylthio)ethyl-6-(4-hydroxybenzylidene)-5-amino-3,6-didehydropyrazin-2-ol
    - GFP-like chromoprotein asFP595 chromophore
    identifiers:
    - ns: go
      id: GO:0051357
    - ns: mod
      id: MOD:00382
    structure: CSCC[C@@H]1NC(NCC=O)C(=Cc2ccc(cc2)O)NC1=O
    base_monomers:
    - Y
    - M
  AA0307:
    id: AA0307
    name: S-myristoyl-L-cysteine
    comments: 'The predominant palmitoyl transferase in mammalian systems appears
      to utilize a mixture of saturated and unsaturated fatty acids including myristoic
      acid. Some systems may be more specific in their incorporation of other fatty
      acids. See RESID:AA0106 and RESID:AA0308. Generating Enzyme: protein-cysteine
      S-myristoyltransferase (EC 2.3.1.-).'
    synonyms:
    - (R)-2-amino-3-(tetradecanoylsulfanyl)propanoic acid
    - tetradecanoate cysteine thioester
    identifiers:
    - ns: chebi
      id: CHEBI:22061
    - ns: go
      id: GO:0019704
    - ns: pdb.ligand
      id: MYR
    - ns: mod
      id: MOD:00312
    structure: CCCCCCCCCCCCCC(=O)SC[C@@H](C=O)N
    base_monomers:
    - C
  AA0591:
    id: AA0591
    name: N-palmitoyl-L-methionine
    comments: 'Generating Enzyme: methionylpeptide N-palmitoyltransferase (EC 2.3.1.-).'
    synonyms:
    - 2-(hexadecanamido)-4-(methylsulfanyl)butanoic acid
    - (2S)-2-(hexadecanoylamino)-4-(methylsulfanyl)butanoic acid
    - N-(1-oxohexadecyl)methionine
    identifiers:
    - ns: mod
      id: MOD:01937
    - ns: cas
      id: 36416-81-6
    structure: CCCCCCCCCCCCCCCC(=O)N[C@@H](CCSC)C=O
    base_monomers:
    - M
  AA0098:
    id: AA0098
    name: L-tryptophan amide
    comments: 'Generating Enzyme: peptidylglycine monooxygenase (EC 1.14.17.3).'
    synonyms:
    - tryptophanamide
    - (2S)-2-amino-3-(1H-indol-3-yl)propanamide
    identifiers:
    - ns: go
      id: GO:0018051
    - ns: cas
      id: 20696-57-5
    - ns: pdb.ligand
      id: NH2
    - ns: mod
      id: MOD:00107
    - ns: chebi
      id: CHEBI:16533
    structure: NC(=O)[C@H](Cc1c[nH]c2c1cccc2)[NH3+]
    base_monomers:
    - W
    monomer_bond_atoms:
    - molecule: Monomer
      element: C
      position: 2
    monomer_displaced_atoms:
    - molecule: Monomer
      element: H
      position: 2
    left_bond_atoms:
    - molecule: Monomer
      element: C
      position: 2
    right_bond_atoms:
    - molecule: Monomer
      element: N
      position: 17
    right_displaced_atoms:
    - molecule: Monomer
      element: H
      position: 17
    - molecule: Monomer
      element: H
      position: 17
  AA0190:
    id: AA0190
    name: D-aspartic acid
    comments: The stereoisomeric conversion of L-aspartic acid or L-asparagine to
      D-aspartic acid is probably mediated by the spontaneous cyclization and deamidation
      to a 2-aminosuccinimidyl group (see RESID:AA0441).
    synonyms:
    - 2-azanylbutanedioic acid
    - (2R)-2-aminobutanedioic acid
    - aminosuccinic acid
    identifiers:
    - ns: mod
      id: MOD:01930
    - ns: cas
      id: 1783-96-6
    - ns: chebi
      id: CHEBI:48094
    - ns: mod
      id: MOD:01921
    - ns: pdb.ligand
      id: DAS
    structure: O=C[C@@H](CC(=O)[O-])[NH3+]
    base_monomers:
    - N
    - D
  AA0193:
    id: AA0193
    name: D-methionine
    comments: 'Generating Enzyme: protein-methionine epimerase (EC 5.1.1.-).'
    synonyms:
    - 2-amino-4-(methylthio)butanoic acid
    - (2R)-2-amino-4-(methylsulfanyl)butanoic acid
    - 2-amino-4-(methylthio)butyric acid
    identifiers:
    - ns: cas
      id: 348-67-4
    - ns: go
      id: GO:0019123
    - ns: pdb.ligand
      id: MED
    - ns: mod
      id: MOD:00200
    - ns: chebi
      id: CHEBI:29984
    structure: CSCC[C@@H]([NH3+])C=O
    base_monomers:
    - M
    monomer_bond_atoms:
    - molecule: Monomer
      element: C
      position: 11
    monomer_displaced_atoms:
    - molecule: Monomer
      element: H
      position: 11
    left_bond_atoms:
    - molecule: Monomer
      element: C
      position: 11
    right_bond_atoms:
    - molecule: Monomer
      element: N
      position: 7
    right_displaced_atoms:
    - molecule: Monomer
      element: H
      position: 7
    - molecule: Monomer
      element: H
      position: 7
  AA0354:
    id: AA0354
    name: N2-acetyl-L-arginine
    comments: 'The common peptide alpha-N-acetyltransferase does not acetylate basic
      residues, so another alpha-acetyltransferase activity must be producing this
      modification in a thylakoid protein. Generating Enzyme: arginylpeptide alpha-N-acetyltransferase
      (EC 2.3.1.-).'
    synonyms:
    - 2-acetylamino-5-guanidinopentanoic acid
    - (S)-2-acetamido-5-carbamimidamidopentanoic acid
    - alpha-acetylamino-delta-guanidinovaleric acid
    - 2-acetamido-5-guanidinopentanoic acid
    - N(alpha)-acetylarginine
    - acetylarginine
    identifiers:
    - ns: go
      id: GO:0048275
    - ns: cas
      id: 155-84-0
    - ns: pdb.ligand
      id: ACE
    - ns: mod
      id: MOD:00359
    structure: O=C[C@@H](NC(=O)C)CCCNC(=[NH2+])N
    base_monomers:
    - R
  G, T:
    id: AA0496
    name: O-glycyl-L-threonine
    comments: These are ester cross-links formed between internal threonine residues
      and the carboxyl end of ubiquitin and other proteins.
    synonyms:
    - threonine glycinate ester
    - (2S,3R)-2-amino-3-[(aminoacetyl)oxy]butanoic acid
    - O3-(2-aminoacetyl)threonine
    identifiers:
    - ns: mod
      id: MOD:01586
    structure: C[C@H]([C@H]([NH3+])C=O)OC(=O)CN
    base_monomers:
    - T
    - G
  C, C:
    id: AA0429
    name: 15,16-dihydrobiliverdin-bis-L-cysteine
    comments: This bilin transmits violet. The stereochemistry for the 18' chiral
      center has not been resolved.
    synonyms:
    - 8,12-bis(2-carboxyethyl)-3-(2-(cysteinyl-S)-ethyl)-18-(1-(cysteinyl-S)-ethyl)-2,7,13,17-tetramethylbiladiene-ab-1,19(16H,21H)-dione
    - 15,16-Dhbv
    - 3'',18'-biscysteinyl-15,16-dihydrobiliverdin
    - DBV
    - (16R)-8,12-bis(2-carboxyethyl)-3-[2-(((2R)-2-amino-2-carboxy)ethylsulfanyl)ethyl]-18-[(1Xi)-1-(((2R)-2-amino-2-carboxy)ethylsulfanyl)ethyl]-2,7,13,17-tetramethyl-15,16-dihydrobilin-1,19(21H,24H)-dione
    - 15,16-dihydrobiliverdin cysteine adduct
    - 3beta,18alpha-biscysteinyl-15,16-dihydrobiliverdin
    - 15,16-dihydrobiliverdin IXalpha
    identifiers:
    - ns: cas
      id: 137429-14-2
    - ns: mod
      id: MOD:01143
    - ns: pdb.ligand
      id: DBV
    structure: O=C[C@H](CSCCC1=C(C)C(=O)NC1=Cc1[nH]c(c(c1C)CCC(=O)[O-])Cc1[nH]c(c(c1CCC(=O)[O-])C)C[C@H]1NC(=O)C(=C1C)[C@@H](SC[C@@H](C=O)[NH3+])C)[NH3+]
    base_monomers:
    - C
  T, T:
    id: AA0572
    name: L-threonine 5-methyloxazole-4-carboxylic acid
    comments: 'Formed by the condensation of a cysteine thiol with the carbonyl of
      the preceding residue and alpha-beta dehydrogenation. Generating Enzyme: peptidyl-threonine
      cyclase (EC 4.2.1.-); peptidyl-oxazoline dehydrogenase (EC 1.3.-.-).'
    synonyms:
    - 2-[(1S,2R)-1-amino-2-hydroxypropyl]-5-methyl-1,3-oxazole-4-carboxylic acid
    - 2-[(1S,2R)-1-azanyl-2-hydroxypropyl]-5-methyl-1,3-oxazole-4-carboxylic acid
    identifiers:
    - ns: mod
      id: MOD:01901
    structure: O=Cc1nc(oc1C)[C@H]([C@H](O)C)N
    base_monomers:
    - T
  AA0388:
    id: AA0388
    name: 4-hydroxy-D-valine
    synonyms:
    - D-gamma-hydroxyvaline
    - (2R,3Xi)-2-amino-4-hydroxy-3-methylbutanoic acid
    identifiers:
    - ns: mod
      id: MOD:00756
    structure: OC[C@H]([C@H](C=O)[NH3+])C
    base_monomers:
    - V
    monomer_bond_atoms:
    - molecule: Monomer
      element: C
      position: 7
    monomer_displaced_atoms:
    - molecule: Monomer
      element: H
      position: 7
    left_bond_atoms:
    - molecule: Monomer
      element: C
      position: 7
    right_bond_atoms:
    - molecule: Monomer
      element: N
      position: 9
    right_displaced_atoms:
    - molecule: Monomer
      element: H
      position: 9
    - molecule: Monomer
      element: H
      position: 9
  F, S:
    id: AA0418
    name: O-(L-phenylalanyl)-L-serine
    comments: These are ester cross-links formed between serine residues and the phenylalanine
      carboxyl end of a peptide.
    synonyms:
    - (2S)-2-amino-3-([(2S)-2-amino-3-phenylpropanoyl]oxy)propanoic acid
    - phenylalanine serine ester
    - O-(2-amino-3-phenylpropanoyl)serine
    identifiers:
    - ns: mod
      id: MOD:00829
    structure: O=C[C@H](COC(=O)[C@H](Cc1ccccc1)N)[NH3+]
    base_monomers:
    - F
    - S
    monomer_bond_atoms:
    - molecule: Monomer
      element: C
      position: 7
    monomer_displaced_atoms:
    - molecule: Monomer
      element: H
      position: 7
    left_bond_atoms:
    - molecule: Monomer
      element: C
      position: 7
    right_bond_atoms:
    - molecule: Monomer
      element: N
      position: 19
    right_displaced_atoms:
    - molecule: Monomer
      element: H
      position: 19
    - molecule: Monomer
      element: H
      position: 19
  AA0278:
    id: AA0278
    name: N6-propylamino-poly(propylmethylamino)-propyldimethylamine-L-lysine
    comments: In silaffin from the diatom Cylindrotheca fusiformis there are five
      to eleven N-methyl-propylamine monomeric units on each lysine. Six are shown.
    synonyms:
    - silaffin polycationic lysine derivative
    - N6-[3-([(omega)-(dimethyl)aminopropyl-poly(3-[methylamino]propyl)]amino)propyl]lysine
    - lysine derivative Lys(x)
    - (alpha)- ([([(5S)-5-amino-5-carboxypentyl]amino)propyl][(methyl)amino])-(omega)-methyl
      poly[propane-1,3-diyl(methylimino)]
    identifiers:
    - ns: go
      id: GO:0018185
    - ns: mod
      id: MOD:00283
    structure: O=C[C@H](CCCC[NH2+]CCCNCCC[NH+](CCCN(CCC[NH+](CCCN(CCC[NH+](C)C)C)C)C)C)[NH3+]
    base_monomers:
    - K
  C, Y:
    id: AA0626
    name: 2-(L-cystein-S-yl)-D-tyrosine
    synonyms:
    - alpha-(L-cystein-S-yl)-D-tyrosine
    - (2R,5S)-2,5-diamino-5-carboxyl-6-(hydroxyphenyl)-4-thiahexanoic acid
    - (2S)-2-amino-2-([(2R)-2-amino-2-carboxyethyl]sulfanyl)-3-(4-hydroxyphenyl)propanoic
      acid
    identifiers:
    - ns: mod
      id: MOD:01989
    structure: O=C[C@](Cc1ccc(cc1)O)(SC[C@@H](C=O)[NH3+])N
    base_monomers:
    - Y
    - C
    monomer_bond_atoms:
    - molecule: Monomer
      element: C
      position: 16
    monomer_displaced_atoms:
    - molecule: Monomer
      element: H
      position: 16
    left_bond_atoms:
    - molecule: Monomer
      element: C
      position: 16
    right_bond_atoms:
    - molecule: Monomer
      element: N
      position: 18
    right_displaced_atoms:
    - molecule: Monomer
      element: H
      position: 18
    - molecule: Monomer
      element: H
      position: 18
  AA0117:
    id: AA0117
    name: N6-biotinyl-L-lysine
    comments: 'Generating Enzyme: biotin--protein ligase (EC 6.3.4.-); biotin--[methylmalonyl-CoA-carboxyltransferase]
      ligase (EC 6.3.4.9); biotin--[propionyl-CoA-carboxylase (ATP-hydrolysing)] ligase
      (EC 6.3.4.10); biotin--[methylcrotonoyl-CoA-carboxylase] ligase (EC 6.3.4.11);
      biotin--[acetyl-CoA-carboxylase] ligase (EC 6.3.4.15).'
    synonyms:
    - (2S)-2-amino-6-(5-[(3aS,4S,6aR)-2-oxohexahydro-1H-thieno[3,4-d]imidazol-4-yl]pentanoylamino)hexanoic
      acid
    - N6-[5-((3aS,4S,6aR)-hexahydro-2-oxo-1H-thieno[3,4-d]imidazol-4-yl)-1-oxopentyl]-L-lysine
    - (3aS-(3aalpha,4beta,6aalpha))-N6-(5-(hexahydro-2-oxo-1H-thieno(3,4-d)imidazol-4-yl)-1-oxopentyl)-L-lysine
    - N6-biotinyllysine
    - epsilon-N-biotinyllysine
    - biocytin
    identifiers:
    - ns: mod
      id: MOD:00126
    - ns: pdb.ligand
      id: BTN
    - ns: cas
      id: 576-19-2
    - ns: go
      id: GO:0018054
    structure: O=C[C@H](CCCCNC(=O)CCCC[C@@H]1SC[C@H]2[C@@H]1NC(=O)N2)[NH3+]
    base_monomers:
    - K
  AA0576:
    id: AA0576
    name: N-formyl-L-alanine
    synonyms:
    - 2-formamidopropionic acid
    - (2S)-2-(formylamino)propanoic acid
    - 2-formamidopropanoic acid
    identifiers:
    - ns: mod
      id: MOD:01915
    - ns: pdb.ligand
      id: FOR
    - ns: cas
      id: 10512-86-4
    structure: O=CN[C@H](C=O)C
    base_monomers:
    - A
  AA0602:
    id: AA0602
    name: (2R)-2-hydroxyproline
    comments: 'The chemical stability of this modification has been questioned. However,
      a similar modification in an homologous enzyme has apparently been observed
      by another group in work that has not yet been published. Generating Enzyme:
      autocatalytic.'
    synonyms:
    - 2-oxidanylpyrrolidine-2-carboxylic acid
    - alpha-hydroxyproline
    - (2R)-2-hydroxypyrrolidine-2-carboxylic acid
    identifiers:
    - ns: pdb.ligand
      id: PXU
    - ns: mod
      id: MOD:01957
    structure: O=C[C@]1(O)CCC[NH2+]1
    base_monomers:
    - P
  C, N:
    id: AA0469
    name: L-asparagine 5-methylthiazole-4-carboxylic acid
    comments: 'Formed by the condensation of a cysteine thiol with the carbonyl of
      the preceding residue and alpha-beta dehydrogenation. Generating Enzyme: peptidyl-cysteine
      cyclase (EC 4.2.1.-); peptidyl-thiazoline dehydrogenase (EC 1.3.-.-).'
    synonyms:
    - 2-[(1S)-1,3-bisazanyl-3-oxopropyl]-5-methyl-1,3-thiazole-4-carboxylic acid
    - 2-[(1S)-1,3-diamino-3-oxopropyl]-5-methyl-1,3-thiazole-4-carboxylic acid
    identifiers:
    - ns: mod
      id: MOD:01392
    structure: O=Cc1nc(sc1C)[C@H](CC(=O)N)N
    base_monomers:
    - N
    - C
  AA0308:
    id: AA0308
    name: S-palmitoleyl-L-cysteine
    comments: 'This specific modification has been detected but not located by sequencing
      in proteins. This modification may also arise from non-specific activity of
      the enzymes that produce S-palmitoyl-L-cysteine; see RESID:AA0106. Generating
      Enzyme: protein-cysteine S-palmitoleyltransferase (EC 2.3.1.-).'
    synonyms:
    - (R)-2-amino-3-((Z)-9-hexadecenoylsulfanyl)propanoic acid
    - cis-9-hexadecenoate cysteine thioester
    identifiers:
    - ns: go
      id: GO:0019939
    - ns: mod
      id: MOD:00313
    structure: CCCCCC/C=C\CCCCCCCC(=O)SC[C@@H](C=O)N
    base_monomers:
    - C
  AA0176:
    id: AA0176
    name: L-4'-bromophenylalanine
    synonyms:
    - p-bromophenylalanine
    - para-bromophenylalanine
    - (2S)-2-amino-3-(4-bromophenyl)propanoic acid
    identifiers:
    - ns: mod
      id: MOD:00185
    - ns: go
      id: GO:0018075
    - ns: cas
      id: 24250-84-8
    - ns: pdb.ligand
      id: 4BF
    structure: O=C[C@H](Cc1ccc(cc1)Br)[NH3+]
    base_monomers:
    - F
  A, G:
    id: AA0187
    name: L-alanine 5-imidazolinone glycine
    comments: This entry represents the cross-link of the peptide backbone from the
      alpha-carboxyl carbon of residue N, an alanine, to the alpha-amino nitrogen
      of residue N+2, a glycine, coupled with the formation of a double bond to the
      alpha-amino nitrogen of residue N+1 which loses one hydrogen, and the loss of
      a molecule of water. This cross-link is accompanied by modification of residue
      N+1. The modified residue N+1 is presented in a separate entry and is not included
      in the mass accounting of this entry. The backbone atoms of residue N+1 are
      shown in gray in the diagram.
    synonyms:
    - (2-[(1S)-1-aminoethyl]-5-oxo-4,5-dihydro-1H-imidazol-1-yl)acetic acid
    - alanyl-5-imidazolinone glycine
    - 4-methylidene-imidazole-5-one active site
    - 2-[1-aminoethyl]-1-carboxymethyl-1-imidazolin-5-one
    - para-hydroxybenzylidene-imidazolidinone chromophore
    identifiers:
    - ns: mod
      id: MOD:00195
    - ns: pdb.ligand
      id: AYG
    - ns: go
      id: GO:0018253
    structure: O=CCN1C(=O)CN=C1[C@@H]([NH3+])C
    base_monomers:
    - A
    - G
    monomer_bond_atoms:
    - molecule: Monomer
      element: C
      position: 9
    monomer_displaced_atoms:
    - molecule: Monomer
      element: H
      position: 9
    left_bond_atoms:
    - molecule: Monomer
      element: C
      position: 9
    right_bond_atoms:
    - molecule: Monomer
      element: N
      position: 12
    right_displaced_atoms:
    - molecule: Monomer
      element: H
      position: 12
    - molecule: Monomer
      element: H
      position: 12
  AA0479:
    id: AA0479
    name: (2S,3R,4R)-3,4-dihydroxyproline
    synonyms:
    - (2S,3R,4R)-3,4-dihydroxypyrrolidine-2-carboxylic acid
    - 2,3-trans-3,4-trans-3,4-dihydroxy-L-proline
    - 2-alpha-3-beta-4-alpha-3,4-dihydroxyproline
    identifiers:
    - ns: mod
      id: MOD:01402
    - ns: cas
      id: 74644-88-5
    structure: O=C[C@H]1[NH2+]C[C@H]([C@@H]1O)O
    base_monomers:
    - P
  AA0129:
    id: AA0129
    name: 2-oxobutanoic acid
    synonyms:
    - 2-oxobutyric acid
    - 2-ketobutyric acid
    - 2-oxobutanoic acid
    identifiers:
    - ns: go
      id: GO:0018058
    - ns: mod
      id: MOD:00138
    - ns: pdb.ligand
      id: 2KT
    - ns: chebi
      id: CHEBI:30831
    - ns: cas
      id: 600-18-0
    structure: CCC(=O)C=O
    base_monomers:
    - T
  AA0487:
    id: AA0487
    name: 4-hydroxy-L-glutamic acid
    comments: This modification is currently represented in the PDB as part of the
      HET group for the entire molecule of nosiheptide. The chirality of C-4 is not
      settled. The (2S,4S) diastereomer is shown.
    synonyms:
    - threo-4-hydroxy-L-glutamic acid
    - (2S,4Xi)-2-amino-4-hydroxypentanedioic acid
    - gamma-hydroxy glutaminic acid
    identifiers:
    - ns: pdb.ligand
      id: 3GL
    - ns: cas
      id: 3913-68-6
    - ns: mod
      id: MOD:01434
    structure: O=C[C@H](C[C@@H](C(=O)[O-])O)[NH3+]
    base_monomers:
    - E
  AA0104:
    id: AA0104
    name: S-geranylgeranyl-L-cysteine
    comments: 'For the type I geranylgeranyltransferase the residue may be found at
      the first position in the sequence motif CXX[LF]* where the second and third
      positions are usually aliphatic. For the type II geranylgeranyltransferase the
      residue may be found at the first and final positions in the sequence motif
      CXC* or at the final two positions in the sequence motif CC*. These motifs are
      necessary but not sufficient for modification. Formation of S-geranylgeranylcysteine
      may be coupled with subsequent cleavage of a carboxy-terminal tripeptide for
      the CAAX motif and methyl esterification of the geranylgeranylated cysteine.
      Methyl esterification without cleavage occurs for the CXC motif. Generating
      Enzyme: protein-cysteine geranylgeranyltransferase (EC 2.5.1.-).'
    synonyms:
    - (2R)-2-amino-3-([(2E,6E,10Z)-12-hydroxy-3,7,11-trimethyldodeca-2,6,10-trien-1-yl]sulfanyl)propanoic
      acid
    - 2-amino-3-(3,7,11,15-tetramethyl-2,6,10,14-hexadecatetraenylthio)propanoic acid
    identifiers:
    - ns: go
      id: GO:0018228
    - ns: mod
      id: MOD:00113
    - ns: pdb.ligand
      id: GER
    - ns: cas
      id: 131404-69-8
    structure: O=C[C@H](CSC/C=C(/CC/C=C(/CC/C=C(/CCC=C(C)C)\C)\C)\C)[NH3+]
    base_monomers:
    - C
  AA0258:
    id: AA0258
    name: S-phycobiliviolin-L-cysteine
    comments: The phycoviolobilins transmit violet. It has not been established whether
      the chromophores that have been referred to as cryptoviolins have the same structure
      as phycoviolobilin.
    synonyms:
    - cryptoviolin
    - PBV
    - S-phycobiliviolin-L-cysteine
    - cryptobiliviolin
    - cryptoviolobilin
    - PXB
    - PVB
    - (4S)-3-[(1R)-1-(((2R)-2-amino-2-carboxy)ethylsulfanyl)ethyl]-8,12-bis(2-carboxyethyl)-18-ethyl-4,5-dihydro-2,7,13,17-tetramethyl-(21H,22H,24H)-biladiene-bc-1,19-dione
    identifiers:
    - ns: mod
      id: MOD:00263
    - ns: pdb.ligand
      id: PVN
    - ns: cas
      id: 124861-40-1
    - ns: go
      id: GO:0017008
    structure: O=C[C@H](CS[C@@H](C1=C(C)C(=O)N[C@H]1Cc1[nH]c(c(c1C)CCC(=O)[O-])Cc1[nH]c(c(c1CCC(=O)[O-])C)C=C1NC(=O)C(=C1C)CC)C)[NH3+]
    base_monomers:
    - C
  O:
    id: AA0321
    name: N6-(4-methyl-delta-1-pyrroline-5-carboxyl)-L-lysine
    comments: 'Pyrrolysine is encoded by the UAG codon in some genetic systems. Although
      the single letter symbol O is recommended by IUBMB, most software applications
      fail to recognize it, and many sequence databases use the single letter symbol
      K. Proposed enzyme names are presented. There is evidence for the third reaction
      with an ornithine substrate, but not yet for the 3-methylornithine substrate,
      and the redox cofactor has not been identified. Generating Enzyme: lysine--tRNA(Pyl)
      ligase (EC 6.1.1.25); pyrrolysine--tRNA(Pyl) ligase (EC 6.1.1.26); (3R)-3methyl-D-ornithine
      carboxy-aminomethylmutase, PylB (EC 5.4.99.-); (3R)-3-methyl-D-ornithine--L-lysine
      ligase, PylC (EC 6.3.2.-); N6-[(3R)-3-methyl-D-ornithinyl]-L-lysine N5-ornithine
      dehydrogenase, PylD (EC 1.4.1.-).'
    synonyms:
    - N6-([(2R,3R)-3-methyl-3,4-dihydro-2H-pyrrol-2-yl]carbonyl)-L-lysine
    - N6-(4-methyl-delta-1-pyrroline-5-carboxyl)-L-lysine
    - (2S)-2-amino-6-[(2R,3R)-3-methyl-3,4-dihydro-2H-pyrrol-2-ylcarbonyl]aminohexanoic
      acid
    - N6-(4-methyl-1,2-didehydropyrrolidine-5-carboxyl)-L-lysine
    - 2-azanyl-6-[(2R,3R)-3-methyl-3,4-dihydro-2H-pyrrol-2-ylcarbonyl]azanylhexanoic
      acid
    - monomethylamine methyltransferase cofactor lysine adduct
    identifiers:
    - ns: pdb.ligand
      id: BGX
    - ns: go
      id: GO:0030631
    - ns: cas
      id: 448235-52-7
    - ns: chebi
      id: CHEBI:21860
    - ns: mod
      id: MOD:01187
    - ns: mod
      id: MOD:00326
    structure: O=C[C@H](CCCCNC(=O)[C@@H]1[NH2+]CC[C@H]1C)[NH3+]
    base_monomers:
    - K
    - O
  I, S:
    id: AA0573
    name: L-isoleucine oxazole-4-carboxylic acid
    comments: 'Formed by the condensation of a cysteine thiol with the carbonyl of
      the preceding residue and alpha-beta dehydrogenation. Generating Enzyme: peptidyl-serine
      cyclase (EC 4.2.1.-); peptidyl-oxazoline dehydrogenase (EC 1.3.-.-).'
    synonyms:
    - 2-[(1S,2S)-1-amino-2-methylbutyl]-1,3-oxazole-4-carboxylic acid
    - 2-[(1S,2S)-1-azanyl-2-methylbutyl]-1,3-oxazole-4-carboxylic acid
    identifiers:
    - ns: mod
      id: MOD:01902
    structure: C[C@H]([C@H]([NH3+])c1nc(co1)C=O)CC
    base_monomers:
    - I
    - S
    monomer_bond_atoms:
    - molecule: Monomer
      element: C
      position: 15
    monomer_displaced_atoms:
    - molecule: Monomer
      element: H
      position: 15
    left_bond_atoms:
    - molecule: Monomer
      element: C
      position: 15
    right_bond_atoms:
    - molecule: Monomer
      element: N
      position: 6
    right_displaced_atoms:
    - molecule: Monomer
      element: H
      position: 6
    - molecule: Monomer
      element: H
      position: 6
  C, T:
    id: AA0485
    name: L-threonine thiazoline-4-carboxylic acid
    comments: 'Formed by the condensation of a cysteine thiol with the carbonyl of
      the preceding residue. The ring may be oxidized to thiazole and then reduced
      from the opposite side effectively inverting the cysteine alpha-carbon chirality.
      Generating Enzyme: peptidyl-cysteine cyclase (EC 4.2.1.-).'
    synonyms:
    - (4S)-2-[(1S,2R)-1-amino-2-hydroxypropyl]-4,5-dihydro-1,3-thiazole-4-carboxylic
      acid
    - 2-[1-azanyl-2-hydroxypropyl]-4,5-dihydro-1,3-thiazole-4-carboxylic acid
    identifiers:
    - ns: pdb.ligand
      id: BB9
    - ns: mod
      id: MOD:01408
    structure: C[C@H]([C@H]([NH3+])C1N[C@@H](CS1)C=O)O
    base_monomers:
    - T
    - C
    monomer_bond_atoms:
    - molecule: Monomer
      element: C
      position: 16
    monomer_displaced_atoms:
    - molecule: Monomer
      element: H
      position: 16
    left_bond_atoms:
    - molecule: Monomer
      element: C
      position: 16
    right_bond_atoms:
    - molecule: Monomer
      element: N
      position: 6
    right_displaced_atoms:
    - molecule: Monomer
      element: H
      position: 6
    - molecule: Monomer
      element: H
      position: 6
  AA0497:
    id: AA0497
    name: O-(2-aminoethylphosphoryl)-L-serine
    synonyms:
    - O3-(2-aminoethylphosphoryl)-L-serine
    - O3-(phosphoethanolamine)-L-serine
    - serine ethanolamine phosphodiester
    - (2S)-2-amino-3-([(2-aminoethoxy)(hydroxy)phosphoryl]oxy)propanoic acid
    - serine ethanolamine phosphate
    identifiers:
    - ns: mod
      id: MOD:01587
    - ns: cas
      id: 1186-34-1
    - ns: pdb.ligand
      id: OPE
    structure: '[O-]P(=O)(OCC[NH3+])OC[C@H]([NH3+])C=O'
    base_monomers:
    - S
  AA0099:
    id: AA0099
    name: L-tyrosine amide
    comments: 'Generating Enzyme: peptidylglycine monooxygenase (EC 1.14.17.3).'
    synonyms:
    - tyrosinamide
    - (2S)-2-amino-3-(4-hydoxyphenyl)propanamide
    identifiers:
    - ns: go
      id: GO:0018052
    - ns: pdb.ligand
      id: NH2
    - ns: mod
      id: MOD:00108
    - ns: chebi
      id: CHEBI:21412
    - ns: cas
      id: 4985-46-0
    structure: '[NH3+][C@H](C(=O)N)Cc1ccc(cc1)O'
    base_monomers:
    - Y
    monomer_bond_atoms:
    - molecule: Monomer
      element: C
      position: 7
    monomer_displaced_atoms:
    - molecule: Monomer
      element: H
      position: 7
    left_bond_atoms:
    - molecule: Monomer
      element: C
      position: 7
    right_bond_atoms:
    - molecule: Monomer
      element: N
      position: 1
    right_displaced_atoms:
    - molecule: Monomer
      element: H
      position: 1
    - molecule: Monomer
      element: H
      position: 1
  AA0025:
    id: AA0025
    name: L-cystine
    comments: 'Most extracellular proteins appear to undergo normal disulfide bond
      formation spontaneously during secretion. Some proteins require assistance from
      chaperonins and protein disulfide-isomerase. Binding of free cysteine extracellularly
      is probably not enzymatically catalyzed. The experimental redox potential of
      cystine in synthetic glutaredoxin 3 is -194 mV. See RESID:AA0358 and RESID:AA0437.
      The formula labeled "CYS2" refers to cystine as a disulfide cross-link of two
      peptidyl cysteine residues. The formula labeled "CYS1" refers to cystine as
      a peptidyl cysteine residue disulfide bonded to a free cysteine. Generating
      Enzyme: protein-disulfide reductase (EC 1.8.1.8) #link CYS2; protein disulfide-isomerase
      (EC 5.3.4.1) #link CYS2; autocatalytic #link CYS1.'
    synonyms:
    - 3,3'-dithiobis(2-aminopropanoic acid)
    - 2-amino-3-(2-amino-2-carboxy-ethyl)disulfanyl-propanoic acid [misnomer]
    - 3,3'-disulfane-1,2-diylbis(2-azanylpropanoic acid)
    - 3,3'-dithiodialanine
    - (2R,2'R)-3,3'-disulfane-1,2-diylbis(2-aminopropanoic acid)
    - bis(alpha-aminopropionic acid)-beta-disulfide
    - beta,beta'-dithiodialanine
    - beta,beta'-diamino-beta,beta'-dicarboxydiethyldisulfide
    - 3,3'-dithiobisalanine
    - bis(beta-amino-beta-carboxyethyl)disulfide
    - dicysteine
    identifiers:
    - ns: mod
      id: MOD:00034
    - ns: mod
      id: MOD:00765
    - ns: pdb.ligand
      id: CYS
    - ns: cas
      id: 56-89-3
    - ns: go
      id: GO:0006484
    - ns: chebi
      id: CHEBI:50058
    structure: O=C[C@H](CSSC[C@@H](C=O)[NH3+])[NH3+]
    base_monomers:
    - C
  G, S:
    id: AA0184
    name: L-serine 5-imidazolinone glycine
    comments: 'This entry represents the cross-link of the peptide backbone from the
      alpha-carboxyl carbon of residue N, a serine, to the alpha-amino nitrogen of
      residue N+2, a glycine, coupled with the formation of a double bond to the alpha-amino
      nitrogen of residue N+1 which loses one hydrogen, and the loss of a molecule
      of water. This cross-link is accompanied by modification of residue N+1. The
      modified residue N+1 is presented in a separate entry and is not included in
      the mass accounting of this entry. The backbone atoms of residue N+1 are shown
      in gray in the diagram. The chirality of residue N is (R) rather then (S) because
      of the reversed order of precedence with respect to the beta-carbon methoxy
      group of the 5-imidazolinone group replacing the carboxyl group. The modification
      of serine to dehydroalanine coupled with the formation of 5-imidazolinone by
      the two neighboring residues produces the 4-methylidene-imidazole-5-one (MIO)
      active site of some amino acid ammonia-lyases that differs by UV and mass spectrometric
      evidence from other known dehydroalanine containing peptides not containing
      the second modification. Generating Enzyme: autocatalytic.'
    synonyms:
    - (2-[(1R)-1-amino-2-hydroxyethyl]-5-oxo-4,5-dihydro-1H-imidazol-1-yl)acetic acid
    - green fluorescent protein chromophore
    - 4-methylidene-imidazole-5-one (MIO) active site
    - seryl-5-imidazolinone glycine
    - 2-[1-amino-2-hydroxyethyl]-1-carboxymethyl-1-imidazolin-5-one
    - para-hydroxybenzylidene-imidazolidinone chromophore
    identifiers:
    - ns: pdb.ligand
      id: GYS
    - ns: mod
      id: MOD:00192
    - ns: go
      id: GO:0018252
    structure: OC[C@H]([NH3+])C1=NCC(=O)N1CC=O
    base_monomers:
    - S
    - G
  C, E:
    id: AA0488
    name: 2-(cystein-S-ylcarbonyl)-3-methyl-4-(glutam-5-yloxy)methylindole
    comments: This modification is currently represented in the PDB as part of the
      HET group for the entire molecule of nosiheptide.
    synonyms:
    - 2-(cystein-S-ylcarbonyl)-4-[(glutam-5-yloxy)methyl]-3-methyl-1H-indole
    - 2-([(1R)-1-amino-1-carboxyeth-2-yl]sulfanyl)carbonyl-3-methyl-4-([(1S)-1-amino-1-carboxy-4-oxobutan-4-yl]oxy)methyl-1H-indole
    identifiers:
    - ns: mod
      id: MOD:01435
    - ns: pdb.ligand
      id: NO1
    structure: O=C[C@H](CCC(=O)OCc1cccc2c1c(C)c([nH]2)C(=O)SC[C@@H](C=O)N)[NH3+]
    base_monomers:
    - E
    - C
  AA0409:
    id: AA0409
    name: L-2-aminobutanoic acid
    comments: 'Exposure of green fluorescent protein to 254 nm UV light or to 390
      nm visible light causes gamma decarboxylation of glutamic acid 222. Unlike the
      threonine in 3-methylanthionine, the L configuration (S chirality) of the 2-aminobutanoate
      skeleton is maintained. Generating Enzyme: autocatalytic.'
    synonyms:
    - L-alpha-aminobutyric acid
    - L-butyrine
    - L-2-amino-n-butyric acid
    - (S)-2-aminobutanoic acid
    - L-2-aminobutyric acid
    - L-alpha-amino-n-butyric acid
    identifiers:
    - ns: mod
      id: MOD:00819
    - ns: cas
      id: 1492-24-6
    - ns: chebi
      id: CHEBI:35619
    - ns: pdb.ligand
      id: ABA
    structure: CC[C@H]([NH3+])C=O
    base_monomers:
    - E
    monomer_bond_atoms:
    - molecule: Monomer
      element: C
      position: 9
    monomer_displaced_atoms:
    - molecule: Monomer
      element: H
      position: 9
    left_bond_atoms:
    - molecule: Monomer
      element: C
      position: 9
    right_bond_atoms:
    - molecule: Monomer
      element: N
      position: 5
    right_displaced_atoms:
    - molecule: Monomer
      element: H
      position: 5
    - molecule: Monomer
      element: H
      position: 5
  AA0180:
    id: AA0180
    name: 6'-chloro-L-tryptophan
    synonyms:
    - (2S)-2-amino-3-(6-chloro-1H-indol-3-yl)propanoic acid
    identifiers:
    - ns: cas
      id: 17808-35-4
    - ns: pdb.ligand
      id: 6CW
    - ns: mod
      id: MOD:00886
    structure: O=C[C@H](Cc1c[nH]c2c1ccc(c2)Cl)[NH3+]
    base_monomers:
    - W
  AA0045:
    id: AA0045
    name: N-acetyl-L-glutamine
    comments: The occurrence of this modification has not been confirmed. Formerly,
      its annotation in sequence databases was due to either the misidentification
      of 2-pyrrolidone-5-carboxylic acid, or inappropriate homolog comparisons when
      proteolytic modification was more probable.
    synonyms:
    - 2-acetylamino-5-amino-5-oxopentanoic acid
    - acetylglutamine
    - 2-acetylazanyl-5-azanyl-5-oxopentanoic acid
    - (2S)-2-acetamido-5-pentanediamic acid
    - 2-acetylamino-5-pentanediamic acid
    identifiers:
    - ns: pdb.ligand
      id: ACE
    - ns: cas
      id: 2490-97-3
    - ns: chebi
      id: CHEBI:21553
    - ns: go
      id: GO:0017192
    - ns: mod
      id: MOD:00054
    structure: O=C[C@@H](NC(=O)C)CCC(=O)N
    base_monomers:
    - Q
  AA0448:
    id: AA0448
    name: (3R,4S)-4-hydroxyisoleucine
    comments: In peptide sequencing work prior to 1968, this modification was reported
      as a beta-methylleucine derivative that could arise by either beta-methylation
      of leucine or gamma-methylation of isoleucine. The correct structure has been
      determined to be derived from isoleucine without methylation.
    synonyms:
    - (3R,4S)-4-hydroxyisoleucine
    - (2S,3R,4S)-2-amino-4-hydroxy-3-methylpentanoic acid
    - gamma-hydroxyisoleucine
    - (2S,3R,4S)-2-amino-3-methyl-4-hydroxyvaleric acid
    identifiers:
    - ns: mod
      id: MOD:01377
    structure: O=C[C@H]([C@H]([C@@H](O)C)C)[NH3+]
    base_monomers:
    - I
  AA0174:
    id: AA0174
    name: L-2'-bromophenylalanine
    synonyms:
    - ortho-bromophenylalanine
    - o-bromophenylalanine
    - (S)-2-amino-3-(2-bromophenyl)propanoic acid
    identifiers:
    - ns: mod
      id: MOD:00183
    - ns: cas
      id: 42538-40-9
    - ns: go
      id: GO:0018075
    structure: O=C[C@H](Cc1ccccc1Br)[NH3+]
    base_monomers:
    - F
  AA0147:
    id: AA0147
    name: L-2',4',5'-topaquinone
    synonyms:
    - TPQ
    - 5-(2-carboxy-2-aminoethyl)-2-hydroxy-1,4-benzoquinone
    - (2S)-2-amino-3-(5-hydroxy-2,5-cyclohexadien-1,4-dion-2-yl)propanoic acid
    - 2,4,5-trihydroxyphenylalanine quinone
    - L-2,4,5-TOPAquinone
    identifiers:
    - ns: pdb.ligand
      id: TPQ
    - ns: chebi
      id: CHEBI:21187
    - ns: go
      id: GO:0018068
    - ns: mod
      id: MOD:00156
    structure: '[O-]C1=CC(=O)C(=CC1=O)C[C@H]([NH3+])C=O'
    base_monomers:
    - Y
  AA0534:
    id: AA0534
    name: N,N-dimethyl-L-serine
    comments: 'For alpha-aino acids, both N-alpha-monomethylation, and N-alpha protonation
      and complete trimethylation have been observed, but incomplete dimethylation
      has not been reported as the end result of a natural process. Generating Enzyme:
      N-terminal RCC1 methyltransferase (EC 2.1.1.-).'
    synonyms:
    - (2S)-2-(dimethylamino)propanoic acid
    - N,N-dimethylserine
    identifiers:
    - ns: mod
      id: MOD:01783
    - ns: go
      id: GO:0035570
    structure: OC[C@H](N(C)C)C=O
    base_monomers:
    - S
  AA0384:
    id: AA0384
    name: N-formyl-L-proline
    synonyms:
    - 1-formylproline
    - (2S)-1-formylpyrrolidine-2-carboxylic acid
    - 1-formyl-2-pyrrolidinecarboxylic acid
    identifiers:
    - ns: cas
      id: 13200-83-4
    - ns: mod
      id: MOD:00389
    - ns: go
      id: GO:0051364
    structure: O=CN1CCC[C@H]1C=O
    base_monomers:
    - P
  C, P:
    id: AA0551
    name: L-proline 5-hydroxy-oxazole-4-carbothionic acid
    comments: The amino group of the following amino acid forms a thiopeptide bond.
      The amino(sulfanyl)methylidene tautomeric form is shown in the diagram and model.
      The biosynthesis of this modification from the encoded cysteine peptide has
      not been elaborated.
    synonyms:
    - (4Z)-4-[hydroxy(sulfanyl)methylidene]-2-[(2S)-pyrrolidin-2-yl]-1,3-oxazol-5(4H)-one
      [tautomer]
    - 5-hydroxy-2-[(2S)-pyrrolidin-2-yl]-1,3-oxazole-4-carbothioic O-acid
    identifiers:
    - ns: pdb.ligand
      id: 66G
    - ns: mod
      id: MOD:01845
    structure: S=C[C-]1N=C(OC1=O)[C@@H]1CCC[NH2+]1
    base_monomers:
    - P
    - C
    monomer_bond_atoms:
    - molecule: Monomer
      element: C
      position: 7
    monomer_displaced_atoms:
    - molecule: Monomer
      element: H
      position: 7
    left_bond_atoms:
    - molecule: Monomer
      element: C
      position: 7
    right_bond_atoms:
    - molecule: Monomer
      element: N
      position: 14
    right_displaced_atoms:
    - molecule: Monomer
      element: H
      position: 14
    - molecule: Monomer
      element: H
      position: 14
  AA0327:
    id: AA0327
    name: omega-N-glucosyl-L-arginine
    comments: 'Although proposed as the origin for plant starch, the anomeric isomer
      was beta, rather than alpha, and only a monosaccharide was observed. Generating
      Enzyme: amylogenin glucosyltransferase (EC 2.4.1.-).'
    synonyms:
    - omega-N-(beta-D-glucosyl)-L-arginine
    - omega-N-glycosyl-L-arginine
    - (2S)-2-amino-5-(beta-D-glucopyranosyl[imino(methylamino)methyl]amino)pentanoic
      acid
    - NG-beta-D-glucosylarginine
    identifiers:
    - ns: mod
      id: MOD:00332
    - ns: go
      id: GO:0042543
    structure: O=C[C@H](CCCNC(=[NH2+])N[C@@H]1O[C@H](CO)[C@H]([C@@H]([C@H]1O)O)O)[NH3+]
    base_monomers:
    - R
  Y, Y:
    id: AA0367
    name: 3'-(L-tyros-3'-yl)-L-tyrosine
    comments: 'This cross-link can be produced as an oxidation artifact, or enzymatically
      by enzymes like myeloperoxidase. Since the enzymatic reaction proceeds by a
      free-radical mechanism, the cross-link can be aleatoric with 2, 3 or 4 tyrosines
      rings becoming linked in several possible ways.  See also RESID:AA0368. Generating
      Enzyme: myeloperoxidase (EC 1.11.1.7).'
    synonyms:
    - alpha,alpha'-diamino-6,6'-dihydroxy-(1,1'-biphenyl)-3,3'-dipropanoic acid
    - o,o-dityrosine
    - (2S,2'S)-3,3'-(6,6'-dihydroxybiphenyl-3,3'-diyl)bis(2-aminopropanoic acid)
    - bityrosine
    - 6,6'-dihydroxy-(1,1'-biphenyl)-3,3'-bis(2-aminopropanoic acid)
    identifiers:
    - ns: go
      id: GO:0030959
    - ns: mod
      id: MOD:00372
    - ns: cas
      id: 980-21-2
    structure: O=C[C@H](Cc1ccc(c(c1)c1cc(C[C@@H](C=O)[NH3+])ccc1O)O)[NH3+]
    base_monomers:
    - Y
  AA0201:
    id: AA0201
    name: L-isoglutamyl-polyglycine
    comments: 'Generating Enzyme: glycine:protein-glutamate gamma-ligase (ADP-forming)
      (EC 6.3.2.-); glycine:protein-glutamyl(gamma-polyglycine) N-ligase (ADP-forming)
      (EC 6.3.2.-).'
    synonyms:
    - gamma-glutamylpolyglycineCross-references
    - ChEBI
    - '21343'
    identifiers:
    - ns: chebi
      id: CHEBI:21343
    - ns: mod
      id: MOD:00206
    - ns: go
      id: GO:0018094
    structure: O=C[C@H](CCC(=O)NCC(=O)[O-])[NH3+]
    base_monomers:
    - E
    monomer_bond_atoms:
    - molecule: Monomer
      element: C
      position: 7
    monomer_displaced_atoms:
    - molecule: Monomer
      element: H
      position: 7
    left_bond_atoms:
    - molecule: Monomer
      element: C
      position: 7
    right_bond_atoms:
    - molecule: Monomer
      element: N
      position: 14
    right_displaced_atoms:
    - molecule: Monomer
      element: H
      position: 14
    - molecule: Monomer
      element: H
      position: 14
  AA0105:
    id: AA0105
    name: L-cysteine methyl ester
    comments: 'The term "carboxyl methylation" applies to this modification. The terms
      "carboxy methylation" and "carboxymethylation" are sometimes used incorrectly
      for this modification. Since those terms mean "replacement by a methylcarboxylic
      acid", they actually refer to a different, artifactual modification. Generating
      Enzyme: protein-S-isoprenylcysteine O-methyltransferase (EC 2.1.1.100).'
    synonyms:
    - 2-amino-3-sulfanylpropanoic methyl ester
    - methyl (2R)-2-amino-3-sulfanylpropanoate
    - 2-amino-3-mercaptopropanoic methyl ester
    - methyl L-cysteinate
    - mecysteine
    identifiers:
    - ns: cas
      id: 2485-63-3
    - ns: chebi
      id: CHEBI:61989
    - ns: mod
      id: MOD:00114
    - ns: pdb.ligand
      id: CMT
    - ns: go
      id: GO:0018229
    structure: COC(=O)[C@H](CS)N
    base_monomers:
    - C
  AA0349:
    id: AA0349
    name: O3-(riboflavin phosphoryl)-L-threonine
    synonyms:
    - O3-threonyl flavin mononucleotide
    - (2S,3R)-2-amino-3-(riboflavin 5'-hydrogen phosphonoxy)butanoic acid
    - O3-threonyl FMN
    identifiers:
    - ns: mod
      id: MOD:00354
    - ns: go
      id: GO:0050740
    structure: O=C[C@H]([C@H](OP(=O)(OC[C@H]([C@H]([C@H](Cn1c2=CC(C)C(=Cc2nc2c1[nH]c(=O)[nH]c2=O)C)O)O)O)[O-])C)[NH3+]
    base_monomers:
    - T
  AA0511:
    id: AA0511
    name: glycyl phospho-5'-adenosine
    synonyms:
    - aminoacetyl [5-(6-amino-9H-purin-9-yl)-3,4-dihydroxytetrahydrofuran-2-yl]methyl
      hydrogen phosphate
    - (2-aminoacetyl)oxy-([(2R,3R,4R,5R)-5-(6-aminopurin-9-yl)-3,4-dihydroxy-oxolan-2-yl]methoxy)phosphinic
      acid
    - glycyladenylate
    - glycyl adenosine-5'-phosphate
    - glycyl 5'-adenylate
    - ([(2R,3S,4R,5R)-5-(6-aminopurin-9-yl)-3,4-dihydroxy-oxolan-2-yl]methoxy-hydroxy-phosphoryl)-2-aminoethanoate
    - 5'-adenylic-glyinate
    - glycine monoanhydride with 5'-adenylic acid
    identifiers:
    - ns: cas
      id: 35985-26-3
    - ns: pdb.ligand
      id: AMP
    - ns: mod
      id: MOD:01614
    structure: NCC(=O)OP(=O)(OC[C@H]1O[C@H]([C@@H]([C@@H]1O)O)n1cnc2c1NC=NC2N)[O-]
    base_monomers:
    - G
  D, G:
    id: AA0410
    name: 2-imino-alanine 5-imidazolinone glycine
    comments: 'This entry represents the cross-link of the peptide backbone from the
      alpha-carboxyl carbon of residue N, an aspartic acid, to the alpha-amino nitrogen
      of residue N+2, a glycine, coupled with the formation of a double bond to the
      alpha-amino nitrogen of residue N, the loss of a molecule of water, and the
      beta-decarboxylation of the aspartic acid. This cross-link is accompanied by
      modification of residue N+1. The modified residue N+1 is presented in a separate
      entry and is not included in the mass accounting of this entry. The backbone
      atoms of residue N+1 are shown in gray in the diagram. Generating Enzyme: autocatalytic.'
    synonyms:
    - '[2-(1-iminoethyl)-5-oxo-4,5-dihydro-imidazol-1-yl]-acetic acid'
    - alanyl-5-imidazolinone glycine
    - 2,N-didehydroalanyl-5-imidazolinone glycine
    - 2-(1-iminoethyl)-1-carboxymethyl-1-imidazolin-5-one
    - 2-imino-alanyl-5-imidazolinone glycine
    - red fluorescent protein zRFP574 chromophore
    - (2-ethanimidoyl-5-oxo-4,5-dihydro-1H-imidazol-1-yl)acetic acid
    - para-hydroxybenzylidene-imidazolidinone chromophore
    identifiers:
    - ns: pdb.ligand
      id: XYG
    - ns: mod
      id: MOD:00820
    structure: O=CCN1C(=O)CN=C1C(=N)C
    base_monomers:
    - D
    - G
  AA0517:
    id: AA0517
    name: N-(12-oxomyristoyl)-L-cysteine
    synonyms:
    - N-(12-oxotetradecanoyl)cysteine
    - 2-(12-oxotetradecanoyl)amino-3-sulfanylpropanoic acid
    identifiers:
    - ns: mod
      id: MOD:01691
    structure: CCC(=O)CCCCCCCCCCC(=O)N[C@H](C=O)CS
    base_monomers:
    - C
  AA0157:
    id: AA0157
    name: O4'-glycosyl-L-tyrosine
    comments: 'The carbohydrate is glucose, the origin for glycogen. One to eleven
      alpha-1,4-linked glucose units may be auto-catalytically attached. See also
      RESID:AA0577 for other O-glycosylated tyrosines. Generating Enzyme: glycogenin
      glucosyltransferase (EC 2.4.1.186).'
    synonyms:
    - (2S)-2-amino-3-(4-alpha-D-glucopyranosyloxy)phenylpropanoic acid
    - O4'-glycosyl-L-tyrosine
    identifiers:
    - ns: go
      id: GO:0006493
    - ns: mod
      id: MOD:00166
    structure: O=C[C@H](Cc1ccc(cc1)O[C@H]1O[C@H](CO)[C@H]([C@@H]([C@H]1O)O)O)[NH3+]
    base_monomers:
    - Y
  AA0302:
    id: AA0302
    name: L-aspartimide
    comments: This modification is autocatalytically produced from the carboxyl-terminal
      asparagine of spliced inteins. This modification is produced by the MccB enzyme
      as an intermediate in the process of biosynthesizing (3-aminopropyl)(L-aspartyl-1-amino)phosphoryl-5'-adenosine.
      See RESID:AA0328.
    synonyms:
    - 2-amino-butanimide
    - alpha-aminosuccinimide
    - L-2-aminosuccinimide
    - ASI
    - L-3-aminosuccinimide [misnomer]
    - (3S)-3-amino-2,5-pyrrolidinedione
    - L-asparaginimide
    identifiers:
    - ns: pdb.ligand
      id: SNN
    - ns: cas
      id: 5615-80-5
    - ns: mod
      id: MOD:00307
    - ns: go
      id: GO:0019801
    structure: O=C1C[C@@H](C(=O)N1)N
    base_monomers:
    - N
  AA0580:
    id: AA0580
    name: 3-hydroxy-L-histidine
    comments: 'This modified histidine has been found in an ankyrin repeat domain
      in a position occupied by asparagine in homologous sequences. The diastereomeric
      form has not been determined. Generating Enzyme: peptide-histidine beta-dioxygenase
      (EC 1.14.11.-).'
    synonyms:
    - (2S)-2-amino-3-hydroxy-3-(1H-imidazol-4-yl)propanoic acid
    identifiers:
    - ns: mod
      id: MOD:01920
    structure: N[C@@H]([C@H](c1c[nH]cn1)O)C=O
    base_monomers:
    - H
  AA0481:
    id: AA0481
    name: L-asparagine thiazole-4-carboxylic acid
    comments: 'Formed by the condensation of a cysteine thiol with the carbonyl of
      the preceding residue and alpha-beta dehydrogenation. Generating Enzyme: peptidyl-cysteine
      cyclase (EC 4.2.1.-); peptidyl-thiazoline dehydrogenase (EC 1.3.-.-).'
    synonyms:
    - 2-[1,3-bisazanyl-3-oxopropyl]-1,3-thiazole-4-carboxylic acid
    - 2-[(1S)-1,3-diamino-3-oxopropyl]-1,3-thiazole-4-carboxylic acid
    identifiers:
    - ns: mod
      id: MOD:01404
    structure: O=Cc1csc(n1)[C@H](CC(=O)N)N
    base_monomers:
    - N
    - C
  AA0060:
    id: AA0060
    name: N-palmitoyl-L-cysteine
    comments: 'In bacteria, the enzyme producing this modification may use a mixture
      of saturated and unsaturated fatty acids and act in close association with the
      enzyme producing S-diacylglycerol-L-cysteine (see RESID:AA0107). The signal
      peptide that is cleaved immediately before the modified cysteine typically ends
      in the motif [ILMV]X[AGS]C. In eukaryotes, the enzyme acts in the absence of
      modification of the cysteine thiol and may proceed after initial S-acylation
      (see RESID:AA0106) through a cyclic intermediate to the final N-acyl form. The
      eukaryotic enzyme appears to act more efficiently following formation of a carboxyl-terminal
      cholesterol ester (see RESID:AA0309). This modification should not be confused
      with S-palmitoyl-cysteine (see RESID:AA0106). Generating Enzyme: protein-cysteine
      N-palmitoyltransferase (EC 2.3.1.-).'
    synonyms:
    - (2R)-2-hexadecanoylamino-3-sulfanylpropanoic acid
    - 2-hexadecanamido-3-sulfanylpropanoic acid
    - N-(1-oxahexadecyl)-L-cysteine
    - 2-hexadecanoylamino-3-mercaptopropanoic acid
    identifiers:
    - ns: go
      id: GO:0018009
    - ns: cas
      id: 67603-49-0
    - ns: mod
      id: MOD:00069
    structure: CCCCCCCCCCCCCCCC(=O)N[C@H](C=O)CS
    base_monomers:
    - C
  AA0212:
    id: AA0212
    name: O4-arabinosyl-L-hydroxyproline
    comments: 'See also RESID:AA0389 and RESID:AA0390 for other O4-glycosylated 4-hydroxyprolines.
      Generating Enzyme: [protein]-hydroxyproline O-arabinosyltransferase (EC 2.4.1.-).'
    synonyms:
    - beta-arabinofuranosyl-4-hydroxyproline
    - O4-glycosyl-hydroxyproline
    - (2S,4R)-4-(beta-L-arabinofuranosyloxy)pyrrolidine-2-carboxylic acid
    - 4-(beta-L-arabinofuranosyloxy)proline
    identifiers:
    - ns: mod
      id: MOD:00217
    - ns: go
      id: GO:0006493
    structure: OC[C@@H]1O[C@H]([C@@H]([C@H]1O)O)O[C@H]1C[NH2+][C@@H](C1)C=O
    base_monomers:
    - P
    monomer_bond_atoms:
    - molecule: Monomer
      element: C
      position: 24
    monomer_displaced_atoms:
    - molecule: Monomer
      element: H
      position: 24
    left_bond_atoms:
    - molecule: Monomer
      element: C
      position: 24
    right_bond_atoms:
    - molecule: Monomer
      element: N
      position: 18
    right_displaced_atoms:
    - molecule: Monomer
      element: H
      position: 18
    - molecule: Monomer
      element: H
      position: 18
  AA0482:
    id: AA0482
    name: L-proline thiazole-4-carboxylic acid
    comments: 'Formed by the condensation of a cysteine thiol with the carbonyl of
      the preceding residue and alpha-beta dehydrogenation. Generating Enzyme: peptidyl-cysteine
      cyclase (EC 4.2.1.-); peptidyl-thiazoline dehydrogenase (EC 1.3.-.-).'
    synonyms:
    - 2-[(2S)-pyrrolidin-2-yl]-1,3-thiazole-4-carboxylic acid
    identifiers:
    - ns: mod
      id: MOD:01405
    structure: O=Cc1csc(n1)[C@@H]1CCC[NH2+]1
    base_monomers:
    - P
    - C
  AA0306:
    id: AA0306
    name: L-cysteine coenzyme A disulfide
    synonyms:
    - (2R)-2-amino-3-(2-((3-(((2R)-2,4-dihydroxy-3,3-dimethyl-1-oxobutyl)amino)-1-oxopropyl)amino)ethyl)dithio-propanoic
      acid 4'-ester with adenosine 5'-(trihydrogen diphosphate) 3'-(dihydrogen phosphate)
    - coenzyme A L-cysteine mixed disulfide
    identifiers:
    - ns: mod
      id: MOD:00311
    - ns: go
      id: GO:0019703
    structure: O=C[C@H](CSSCCNC(=O)CCNC(=O)[C@@H](C(COP(=O)(OP(=O)(OC[C@H]1O[C@H]([C@@H]([C@@H]1OP(=O)([O-])[O-])O)n1cnc2c1ncnc2N)[O-])[O-])(C)C)O)[NH3+]
    base_monomers:
    - C
  AA0309:
    id: AA0309
    name: glycine cholesterol ester
    comments: This modification occurs at the carboxyl end released during autolytic
      cleavage.
    synonyms:
    - glycine cholest-5-en-3beta-ol ester
    - hedgehog lipophilic adduct
    - cholesteryl glycinate
    identifiers:
    - ns: mod
      id: MOD:00314
    - ns: cas
      id: 57-88-5
    - ns: go
      id: GO:0019708
    structure: NCC(=O)O[C@H]1CC[C@]2(C(=CC[C@@H]3[C@@H]2CC[C@]2([C@H]3CC[C@@H]2[C@@H](CCCC(C)C)C)C)C1)C
    base_monomers:
    - G
  AA0079:
    id: AA0079
    name: O-palmitoyl-L-threonine
    comments: The palmitate represents a mixture of saturated and unsaturated fatty
      acids.
    synonyms:
    - O3-palmitoyl-threonine
    - (2S,3R)-2-amino-3-(hexadecanoyloxy)butanoic acid
    - threonine palmitate ester
    - L-threonine hexadecanoate ester
    identifiers:
    - ns: mod
      id: MOD:00088
    - ns: go
      id: GO:0018220
    - ns: cas
      id: 88467-30-5
    structure: CCCCCCCCCCCCCCCC(=O)O[C@@H]([C@@H](C=O)[NH3+])C
    base_monomers:
    - T
  AA0155:
    id: AA0155
    name: O-(N-acetylaminogalactosyl)-L-threonine
    comments: 'See also RESID:AA0247, RESID:AA0399, RESID:AA0401, RESID:AA0403, RESID:AA0405,
      and RESID:AA0515 for other O-glycosylated threonines. Generating Enzyme: polypeptide
      N-acetylgalactosaminyltransferase (EC 2.4.1.41).'
    synonyms:
    - (2S,3R)-2-amino-3-(2-acetamido-2-deoxy-alpha-D-galactopyranosyloxy)butanoic
      acid
    - mucin type O-glycosylthreonine
    - O3-(N-acetylgalactosaminyl)threonine
    identifiers:
    - ns: mod
      id: MOD:00164
    - ns: pdb.ligand
      id: GTH
    - ns: go
      id: GO:0006493
    - ns: chebi
      id: CHEBI:53605
    structure: O=C[C@H]([C@H](O[C@@H]1O[C@H](CO)[C@@H]([C@@H]([C@H]1NC(=O)C)O)O)C)[NH3+]
    base_monomers:
    - T
    monomer_bond_atoms:
    - molecule: Monomer
      element: C
      position: 22
    monomer_displaced_atoms:
    - molecule: Monomer
      element: H
      position: 22
    left_bond_atoms:
    - molecule: Monomer
      element: C
      position: 22
    right_bond_atoms:
    - molecule: Monomer
      element: N
      position: 28
    right_displaced_atoms:
    - molecule: Monomer
      element: H
      position: 28
    - molecule: Monomer
      element: H
      position: 28
  AA0554:
    id: AA0554
    name: L-threonine 5-hydroxy-oxazole-4-carbonthionic acid
    comments: The amino group of the following amino acid forms a thiopeptide bond.
      This is an amino(sulfanyl)methylidene in the tautomeric form, which is shown
      in the diagram and model.
    synonyms:
    - 2-[(1S,2R)-1-amino-2-hydroxypropyl]-5-hydroxy-1,3-oxazole-4-carbothioic O-acid
    - (4Z)-2-[(1S,2R)-1-amino-2-hydroxypropyl]-4-(sulfanylmethylidene)-1,3-oxazol-5(4H)-one
      [tautomer]
    identifiers:
    - ns: mod
      id: MOD:01878
    structure: '[C-]1(C=S)N=C(OC1=O)[C@@H]([NH3+])[C@H](O)C'
    base_monomers:
    - T
    - C
    monomer_bond_atoms:
    - molecule: Monomer
      element: C
      position: 7
    monomer_displaced_atoms:
    - molecule: Monomer
      element: H
      position: 7
    left_bond_atoms:
    - molecule: Monomer
      element: C
      position: 7
    right_bond_atoms:
    - molecule: Monomer
      element: N
      position: 11
    right_displaced_atoms:
    - molecule: Monomer
      element: H
      position: 11
    - molecule: Monomer
      element: H
      position: 11
  AA0239:
    id: AA0239
    name: L-cysteine oxazoline-4-carboxylic acid
    comments: 'Formed by the condensation of a serine hydroxyl with the carbonyl of
      the preceding residue. Generating Enzyme: peptidyl-serine cyclase (EC 4.2.1.-).'
    synonyms:
    - (4S)-2-[(1R)-1-amino-2-sulfanylethyl]-4,5-dihydro-1,3-oxazole-4-carboxylic acid
    - 2-[1-azanyl-2-sulfanylethyl]-4,5-dihydro-1,3-oxazole-4-carboxylic acid
    identifiers:
    - ns: go
      id: GO:0018133
    - ns: mod
      id: MOD:00244
    structure: SC[C@H]([NH3+])C1=N[C@@H](CO1)C=O
    base_monomers:
    - S
    - C
    monomer_bond_atoms:
    - molecule: Monomer
      element: C
      position: 15
    monomer_displaced_atoms:
    - molecule: Monomer
      element: H
      position: 15
    left_bond_atoms:
    - molecule: Monomer
      element: C
      position: 15
    right_bond_atoms:
    - molecule: Monomer
      element: N
      position: 5
    right_displaced_atoms:
    - molecule: Monomer
      element: H
      position: 5
    - molecule: Monomer
      element: H
      position: 5
  AA0347:
    id: AA0347
    name: L-glutamyl 5-omega-hydroxyceramide ester
    comments: This lipid modification is thought to span the lipid bilayer. A representative
      structure is shown.
    synonyms:
    - 2-[30-(isoglutamyloxy)triacontanoyl]icosasphingosine
    - (S)-2-amino-5-[30-((2S,3R,4E)-1,3-dihydroxyicos-4-en-2-ylamino)-30-oxotriacontan-1-yloxy]-5-oxopentanoic
      acid
    identifiers:
    - ns: go
      id: GO:0050496
    - ns: mod
      id: MOD:00352
    structure: CCCCCCCCCCCCCCCC=C[C@H]([C@@H](NC(=O)CCCCCCCCCCCCCCCCCCCCCCCCCCCCCOC(=O)CC[C@@H](C=O)[NH3+])CO)O
    base_monomers:
    - Q
  AA0228:
    id: AA0228
    name: N6-(phospho-5'-guanosine)-L-lysine
    synonyms:
    - epsilon-5'-guanylic-L-lysine
    - 5'-guanylic-N6-L-lysine
    - N6-(5'-guanylyl)-lysine
    - lysine guanosine-5'-monophosphate
    - N(zeta)-5'-guanylic-lysine
    - L-lysine monoanhydride with 5'-guanylic acid
    - (2S)-2-amino-6-(5'-guanosine phosphonamino)hexanoic acid
    - N6-L-lysine 5'-guanosine phosphoramidester
    identifiers:
    - ns: mod
      id: MOD:00233
    - ns: pdb.ligand
      id: GPL
    - ns: go
      id: GO:0018261
    structure: O=C[C@H](CCCCNP(=O)(OC[C@H]1O[C@H]([C@@H]([C@@H]1O)O)n1cnc2c1nc(N)[nH]c2=O)[O-])[NH3+]
    base_monomers:
    - K
  AA0408:
    id: AA0408
    name: 3'-geranyl-2',3'-dihydro-2',N2-cyclo-L-tryptophan
    synonyms:
    - (2S,3R)-3-geranyl-2,3-dihydro-2,N(alpha)-cyclo-L-tryptophan
    - (2S,3aR,8aS)-3a-[(2E)-3,7-dimethylocta-2,6-dien-1-yl]-1,2,3,3a,8,8a-hexahydropyrrolo[2,3-b]indole-2-carboxylic
      acid
    identifiers:
    - ns: mod
      id: MOD:00817
    - ns: chebi
      id: CHEBI:35304
    structure: O=C[C@H]1N[C@@H]2[C@@](C1)(C/C=C(/CCC=C(C)C)\C)c1c(N2)cccc1
    base_monomers:
    - W
  AA0613:
    id: AA0613
    name: 5-glutamyl N2-ornithine
    comments: This modification is probably produced on the C-terminal glutamic acid
      of a carrier protein as one of a series of intermediates.
    synonyms:
    - 4-amino-5-[(4-amino-1-carboxy-butyl)amino]-5-oxopentanoic acid
    - (2S)-5-amino-2-([(4S)-4-amino-4-carboxybutanoyl]amino)pentanoic acid
    - N2-(L-isoglutamyl)-L-ornithine
    - 4-amino-5-[(4-amino-1-carboxy-butyl)amino]-5-ketovaleric acid
    - N2-(gamma-glutamyl)ornithine
    - (2S)-5-amino-2-[(4S)-4-amino-4-carboxybutanamido]pentanoic acid
    - gamma-glutamylornithine
    identifiers:
    - ns: cas
      id: 56523-61-6
    - ns: mod
      id: MOD:01971
    structure: O=C[C@H](CCC(=O)N[C@H](C(=O)[O-])CCC[NH3+])[NH3+]
    base_monomers:
    - E
  S, T:
    id: AA0575
    name: L-serine 5-methyloxazoline-4-carboxylic acid
    comments: 'Formed by the condensation of a cysteine thiol with the carbonyl of
      the preceding residue and alpha-beta dehydrogenation. Generating Enzyme: peptidyl-threonine
      cyclase (EC 4.2.1.-).'
    synonyms:
    - 2-[(1S)-1-amino-2-hydroxyethyl]-5-methyl-4,5-dihydro-1,3-oxazole-4-carboxylic
      acid
    - 2-[(1S)-1-azanyl-2-hydroxyethyl]-5-methyl-4,5-dihydro-1,3-oxazole-4-carboxylic
      acid
    - 2-[(1S)-1-amino-2-hydroxyethyl]-5-methyl-1,3-oxazoline-4-carboxylic acid
    identifiers:
    - ns: mod
      id: MOD:01904
    structure: OC[C@@H](C1=N[C@@H]([C@H](O1)C)C=O)[NH3+]
    base_monomers:
    - T
    - S
    monomer_bond_atoms:
    - molecule: Monomer
      element: C
      position: 13
    monomer_displaced_atoms:
    - molecule: Monomer
      element: H
      position: 13
    left_bond_atoms:
    - molecule: Monomer
      element: C
      position: 13
    right_bond_atoms:
    - molecule: Monomer
      element: N
      position: 15
    right_displaced_atoms:
    - molecule: Monomer
      element: H
      position: 15
    - molecule: Monomer
      element: H
      position: 15
  AA0050:
    id: AA0050
    name: N-acetyl-L-proline
    synonyms:
    - (2S)-1-acetyl-2-pyrrolidinecarboxylic acid
    - N-acetylproline
    - 1-acetylproline
    - acetylproline
    identifiers:
    - ns: pdb.ligand
      id: ACE
    - ns: go
      id: GO:0017197
    - ns: chebi
      id: CHEBI:21560
    - ns: mod
      id: MOD:00059
    - ns: cas
      id: 68-95-1
    structure: O=C[C@@H]1CCCN1C(=O)C
    base_monomers:
    - P
  AA0464:
    id: AA0464
    name: O3-methyl-L-threonine
    synonyms:
    - threonine methyl ether
    - (2S,3R)-2-amino-3-methoxybutanoic acid
    - O-methyl threonine
    identifiers:
    - ns: cas
      id: 4385-90-4
    - ns: pdb.ligand
      id: OLT
    - ns: mod
      id: MOD:01387
    structure: CO[C@@H]([C@@H](C=O)[NH3+])C
    base_monomers:
    - T
    monomer_bond_atoms:
    - molecule: Monomer
      element: C
      position: 7
    monomer_displaced_atoms:
    - molecule: Monomer
      element: H
      position: 7
    left_bond_atoms:
    - molecule: Monomer
      element: C
      position: 7
    right_bond_atoms:
    - molecule: Monomer
      element: N
      position: 9
    right_displaced_atoms:
    - molecule: Monomer
      element: H
      position: 9
    - molecule: Monomer
      element: H
      position: 9
  AA0227:
    id: AA0227
    name: N6-(phospho-5'-adenosine)-L-lysine
    synonyms:
    - (2S)-2-amino-6-(5'-adenosine phosphonamino)hexanoic acid
    - L-lysine monoanhydride with 5'-adenylic acid
    - epsilon-5'-adenylic-L-lysine
    - N6-L-lysine 5'-adenosine phosphoramidester
    - N(zeta)-5'-adenylic-L-lysine
    - 5'-adenylic-N6-L-lysine
    identifiers:
    - ns: mod
      id: MOD:00232
    - ns: pdb.ligand
      id: AMP
    - ns: cas
      id: 35985-27-4
    - ns: go
      id: GO:0018116
    structure: O=C[C@H](CCCCNP(=O)(OC[C@H]1O[C@H]([C@@H]([C@@H]1O)O)n1cnc2c1ncnc2N)[O-])[NH3+]
    base_monomers:
    - K
  AA0114:
    id: AA0114
    name: N6-carboxy-L-lysine
    comments: 'N6-carboxylysine can be produced by artifactual, catalytic or auto-catalytic
      processes. Generating Enzyme: ribulose-bisphosphate carboxylase activase (EC
      6.3.4.-); urease activase (EC 6.3.4.-).'
    synonyms:
    - 2-amino-6-carbamic hexanoic acid
    - N6-carboxylysine
    - N6-carbamyllysine [misnomer]
    - lysine NZ-carboxylic acid
    - (2S)-2-amino-6-(carboxyamino)hexanoic acid
    identifiers:
    - ns: pdb.ligand
      id: FMT
    - ns: chebi
      id: CHEBI:49185
    - ns: go
      id: GO:0018235
    - ns: mod
      id: MOD:00123
    - ns: cas
      id: 45101-60-8
    structure: O=C[C@H](CCCCNC(=O)[O-])[NH3+]
    base_monomers:
    - K
  AA0031:
    id: AA0031
    name: 2-pyrrolidone-5-carboxylic acid
    comments: 'This modification can form artifactually from amino-terminal glutamine
      under mildly acid conditions, and from amino-terminal glutamic acid under very
      acid or anhydrous conditions. The presumed enzyme in Aplysia neurons has not
      been characterized. The reaction probably requires concomitant hydrolysis of
      a compound such as ATP. Generating Enzyme: glutaminyl-peptide cyclotransferase
      (EC 2.3.2.5) #link GLN.'
    synonyms:
    - (2S)-5-oxo-2-pyrrolidinecarboxylic acid
    - 5-oxopyrrolidine-2-carboxylic acid
    - PCA
    - pyroglutamic acid
    - 5-oxoproline
    - 5-pyrrolidone-2-carboxylic acid
    - 2-oxopyrrolidine-5-carboxylic acid
    identifiers:
    - ns: pdb.ligand
      id: PCA
    - ns: cas
      id: 98-79-3
    - ns: chebi
      id: CHEBI:30652
    - ns: go
      id: GO:0017186
    - ns: mod
      id: MOD:00040
    - ns: mod
      id: MOD:00420
    structure: O=C[C@@H]1CCC(=O)N1
    base_monomers:
    - Q
    - E
  AA0615:
    id: AA0615
    name: N6-(3-phosphoglyceryl)-L-lysine
    comments: 'Generating Enzyme: autocatalytic.'
    synonyms:
    - (2S)-2-amino-6-[(2R)-2-hydroxy-3-(phosphonooxy)propanamido]hexanoic acid
    - (2S)-2-amino-6-([(2R)-2-hydroxy-3-(phosphonooxy)propanoyl]amino)hexanoic acid
    - 3-phosphoglyceryl-lysine
    identifiers:
    - ns: mod
      id: MOD:01973
    structure: O=C[C@H](CCCCNC(=O)[C@@H](COP(=O)([O-])[O-])O)[NH3+]
    base_monomers:
    - K
    monomer_bond_atoms:
    - molecule: Monomer
      element: C
      position: 10
    monomer_displaced_atoms:
    - molecule: Monomer
      element: H
      position: 10
    left_bond_atoms:
    - molecule: Monomer
      element: C
      position: 10
    right_bond_atoms:
    - molecule: Monomer
      element: N
      position: 21
    right_displaced_atoms:
    - molecule: Monomer
      element: H
      position: 21
    - molecule: Monomer
      element: H
      position: 21
  AA0335:
    id: AA0335
    name: S-amidino-L-cysteine
    comments: 'Generating Enzyme: glycine amidinotransferase (EC 2.1.4.1).'
    synonyms:
    - beta-amidinothioalanine
    - alpha-amino-beta-amidinothiopropionic acid
    - 2-amino-3-amidinosulfanylpropanoic acid
    - (2R)-2-amino-3-(carbamimidoylsulfanyl)propanoic acid
    - beta-(S-isothiourea)alanine
    - S-amidinocysteine
    - 2-amino-3-amidinothiopropanoic acid
    identifiers:
    - ns: go
      id: GO:0046894
    - ns: mod
      id: MOD:00340
    structure: N[C]([NH3+])SC[C@H]([NH3+])C=O
    base_monomers:
    - C
  E, S:
    id: AA0597
    name: O-(L-isoglutamyl)-L-serine
    comments: 'The ester cross-link of glutamate with serine is formed by an RimK
      related enzyme using ATP. The formation of an ester cross-link between serine
      residues of target proteins and complement C3 and C4 glutamine residues occurs
      autocatalytically after C3 and C4 form internal intermediate thioester cross-links
      with the liberation of ammonia. Generating Enzyme: peptidyl-threonine--peptidyl-aspartate
      ligase MvdD (EC 6.1.2.-) #link ESX; autocatalytic #link QSX.'
    synonyms:
    - (2S)-2-amino-5-[(2S)-2-amino-2-carboxyethoxy]-5-oxopentanoic acid
    - O(beta)-(gamma-glutamyl)serine
    - O3-(isoglutamyl)-serine
    identifiers:
    - ns: mod
      id: MOD:01951
    - ns: mod
      id: MOD:00953
    structure: O=C[C@H](CCC(=O)OC[C@@H](C=O)N)[NH3+]
    base_monomers:
    - Q
    - S
    - E
  AA0236:
    id: AA0236
    name: N4-hydroxymethyl-L-asparagine
    comments: N4-methyl-L-asparagine (see RESID:AA0070) was found at a homologous
      position in the closely related species Anabaena variabilis. Since the peptide
      containing this modification was obtained by enzymatic cleavage, not cyanogen
      bromide cleavage, it could have experienced oxidation of the following methionine
      residue, leading to the erroneous attribution of a mass of 29 for the modification
      rather than 14.
    synonyms:
    - N(gamma)-hydroxymethylasparagine
    - (2S)-2-amino-4-[(hydroxymethyl)amino]-4-oxobutanoic acid
    - 2-amino-N4-hydroxymethylbutanediamic acid
    - beta-hydroxymethylasparagine
    - N4-hydroxymethylasparagine
    identifiers:
    - ns: go
      id: GO:0018311
    - ns: mod
      id: MOD:00241
    structure: N[C@H](C=O)CC(=O)NCO
    base_monomers:
    - N
  AA0078:
    id: AA0078
    name: N6-myristoyl-L-lysine
    comments: 'Generating Enzyme: peptidyl-lysine N6-myristoyltransferase (EC 2.3.1.-).'
    synonyms:
    - 2-amino-6-(tetradecanamido)hexanoic acid
    - epsilon-myristoyllysine
    - (2S)-2-amino-6-(tetradecanoylamino)hexanoic acid
    - N6-(1-oxotetradecyl)-L-lysine
    - N(zeta)-myristoyllysine
    identifiers:
    - ns: chebi
      id: CHEBI:21894
    - ns: cas
      id: 62471-07-2
    - ns: mod
      id: MOD:00087
    - ns: go
      id: GO:0018028
    - ns: pdb.ligand
      id: MYK
    structure: CCCCCCCCCCCCCC(=O)NCCCC[C@@H](C=O)[NH3+]
    base_monomers:
    - K
  AA0371:
    id: AA0371
    name: 1'-(phospho-5'-adenosine)-L-histidine
    comments: The phosphoramide bond is probably formed with the tele-nitrogen of
      histidine in most cases.
    synonyms:
    - (2S)-2-amino-3-[1-(5'-adenosine phosphono)imidazol-4-yl]propanoic acid
    - N(tau)-5'-adenylic-L-histidine
    - L-histidine monoanhydride with 5'-adenylic acid
    - tele-5'-adenylic-L-histidine
    - L-histidine 5'-adenosine phosphoramidester
    - N1'-adenylylated histidine
    identifiers:
    - ns: pdb.ligand
      id: AMP
    - ns: mod
      id: MOD:00376
    - ns: go
      id: GO:0051111
    structure: O=C[C@@H](Cc1ncn(c1)P(=O)(OC[C@H]1O[C@H]([C@@H]([C@@H]1O)O)n1cnc2c1NC=NC2N)[O-])[NH3+]
    base_monomers:
    - H
  AA0312:
    id: AA0312
    name: N6-3,4-didehydroretinylidene-L-lysine
    comments: The all-trans form is shown. Light-induced interconversion with the
      11-cis (4Z) form in porphyropsin and cyanopsin is utilized for light sensing
      in some animals. This modification has been detected but not located by sequencing
      in proteins. It may be substituted for retinal (see RESID:AA0120) in opsin.
    synonyms:
    - N6-3-dehydroretinyl-lysine
    - N6-3-dehydroretinal-L-lysine
    - (S)-2-amino-6-[(2E,4E,6E,8E)-3,7-dimethyl-9-(2,6,6-trimethylcyclohexa-1,3-dien-1-yl)-2,4,6,8-nonatetraenylidene]aminohexanoic
      acid
    identifiers:
    - ns: mod
      id: MOD:00317
    - ns: go
      id: GO:0019931
    - ns: cas
      id: 472-87-7
    structure: O=C[C@H](CCCC[NH2+]C=CC(C=CC=C(C=CC1=C(C)C=CCC1(C)C)C)C)[NH3+]
    base_monomers:
    - K
  AA0030:
    id: AA0030
    name: 4-hydroxy-L-proline
    comments: 'Generating Enzyme: procollagen-proline dioxygenase (EC 1.14.11.2);
      hypoxia-inducible factor-proline dioxygenase (EC 1.14.11.29).'
    synonyms:
    - 4-trans-hydroxy-L-proline
    - L-threo-4-hydroxyproline
    - gamma-hydroxypyrrolidine-alpha-carboxylic acid
    - 4-hydroxyproline
    - (2S,4R)-4-hydroxypyrrolidine-2-carboxylic acid
    identifiers:
    - ns: mod
      id: MOD:00039
    - ns: cas
      id: 51-35-4
    - ns: go
      id: GO:0018401
    - ns: pdb.ligand
      id: HYP
    - ns: chebi
      id: CHEBI:61965
    structure: O[C@@H]1C[C@H]([NH2+]C1)C=O
    base_monomers:
    - P
    monomer_bond_atoms:
    - molecule: Monomer
      element: C
      position: 11
    monomer_displaced_atoms:
    - molecule: Monomer
      element: H
      position: 11
    left_bond_atoms:
    - molecule: Monomer
      element: C
      position: 11
    right_bond_atoms:
    - molecule: Monomer
      element: N
      position: 7
    right_displaced_atoms:
    - molecule: Monomer
      element: H
      position: 7
    - molecule: Monomer
      element: H
      position: 7
  E, G:
    id: AA0378
    name: 2-imino-glutamic acid 5-imidazolinone glycine
    comments: 'This entry represents the cross-link of the peptide backbone from the
      alpha-carboxyl carbon of residue N, a glutamic acid, to the alpha-amino nitrogen
      of residue N+2, a glycine, coupled with the formation of a double bond to the
      alpha-amino nitrogen of residue N, and the loss of a molecule of water. This
      cross-link is accompanied by modification of residue N+1. The modified residue
      N+1 is presented in a separate entry and is not included in the mass accounting
      of this entry. The backbone atoms of residue N+1 are shown in gray in the diagram.
      Generating Enzyme: autocatalytic.'
    synonyms:
    - '[2-(3-carboxy-1-iminopropyl)-5-oxo-4,5-dihydro-imidazol-1-yl]-acetic acid'
    - 2-imino-glutamyl-5-imidazolinone glycine
    - 4-[1-(carboxymethyl)-5-oxo-4,5-dihydro-1H-imidazol-2-yl]-4-iminobutanoic acid
    - 2,N-didehydroglutamyl-5-imidazolinone glycine
    - 2-(3-carboxy-1-iminopropyl)-1-carboxymethyl-1-imidazolin-5-one
    - para-hydroxybenzylidene-imidazolidinone chromophore
    identifiers:
    - ns: mod
      id: MOD:00383
    - ns: go
      id: GO:0051358
    - ns: pdb.ligand
      id: CRU
    structure: O=CCN1C(=O)CN=C1C(=N)CCC(=O)[O-]
    base_monomers:
    - E
    - G
  C, V:
    id: AA0468
    name: L-valine 5-(methoxymethyl)thiazole-4-carboxylic acid
    comments: 'Formed by the condensation of a cysteine thiol with the carbonyl of
      the preceding residue and alpha-beta dehydrogenation. Generating Enzyme: peptidyl-cysteine
      cyclase (EC 4.2.1.-); peptidyl-thiazoline dehydrogenase (EC 1.3.-.-).'
    synonyms:
    - 2-[1-azanyl-2-methylpropyl]-5-(methoxymethyl)-1,3-thiazole-4-carboxylic acid
    - 2-[(1S)-1-amino-2-methylpropyl]-5-(methoxymethyl)-1,3-thiazole-4-carboxylic
      acid
    identifiers:
    - ns: mod
      id: MOD:01391
    structure: COCc1sc(nc1C=O)[C@H](C(C)C)[NH3+]
    base_monomers:
    - V
    - C
    monomer_bond_atoms:
    - molecule: Monomer
      element: C
      position: 9
    monomer_displaced_atoms:
    - molecule: Monomer
      element: H
      position: 9
    left_bond_atoms:
    - molecule: Monomer
      element: C
      position: 9
    right_bond_atoms:
    - molecule: Monomer
      element: N
      position: 16
    right_displaced_atoms:
    - molecule: Monomer
      element: H
      position: 16
    - molecule: Monomer
      element: H
      position: 16
  AA0406:
    id: AA0406
    name: O-xylosyl-L-serine
    comments: One glycosylated serine with weak electron density was modeled as O3-alpha-xylosylserine,
      while O3-alpha-mannosyl serine and threonine were modeled at ten other positions.
      The authors do not discuss this exception or provide chemical evidence for it.
      Since an O3-xylosyl serine modification has not been reported in any other fungal
      proteins, the modification is probably also an O3-alpha-mannosyl serine (see
      RESID:AA0402). See also RESID:AA0154, RESID:AA0208, RESID:AA0209, RESID:AA0210,
      RESID:AA0291, RESID:AA0296, RESID:AA0297, RESID:AA0397, RESID:AA0398, RESID:AA0400,
      RESID:AA0402, RESID:AA0404, and RESID:AA0422 for other O-glycosylated serines.
    synonyms:
    - O-(beta-D-xylopyranosyl)-L-serine
    - (2S)-2-amino-3-(alpha-D-xylopyranosyloxy)propanoic acid
    - O-glycosylserine
    - O3-xylosylserine
    identifiers:
    - ns: cas
      id: 6050-71-1
    - ns: pdb.ligand
      id: XYS
    - ns: mod
      id: MOD:00814
    structure: O[C@H]1[C@@H](OC[C@H]([NH3+])C=O)OC[C@H]([C@@H]1O)O
    base_monomers:
    - S
    monomer_bond_atoms:
    - molecule: Monomer
      element: C
      position: 14
    monomer_displaced_atoms:
    - molecule: Monomer
      element: H
      position: 14
    left_bond_atoms:
    - molecule: Monomer
      element: C
      position: 14
    right_bond_atoms:
    - molecule: Monomer
      element: N
      position: 10
    right_displaced_atoms:
    - molecule: Monomer
      element: H
      position: 10
    - molecule: Monomer
      element: H
      position: 10
  AA0234:
    id: AA0234
    name: S-methyl-L-cysteine
    comments: 'For methylated--DNA--[protein]-cysteine S-methyltransferase (EC 2.2.1.63),
      the Enzyme Commission acknowledges that "This enzyme catalyses only one turnover
      and therefore is not strictly catalytic." Generating Enzyme: autocatalytic;
      methylated--DNA--[protein]-cysteine S-methyltransferase (EC 2.2.1.63); protein-cysteine
      methyltransferase, NleE (EC 2.2.1.-).'
    synonyms:
    - L-3-(methylthio)alanine
    - (R)-2-amino-3-(methylsulfanyl)propanoic acid
    identifiers:
    - ns: go
      id: GO:0018125
    - ns: mod
      id: MOD:00239
    - ns: pdb.ligand
      id: SMC
    - ns: cas
      id: 1187-84-4
    structure: CSC[C@H]([NH3+])C=O
    base_monomers:
    - C
    monomer_bond_atoms:
    - molecule: Monomer
      element: C
      position: 10
    monomer_displaced_atoms:
    - molecule: Monomer
      element: H
      position: 10
    left_bond_atoms:
    - molecule: Monomer
      element: C
      position: 10
    right_bond_atoms:
    - molecule: Monomer
      element: N
      position: 6
    right_displaced_atoms:
    - molecule: Monomer
      element: H
      position: 6
    - molecule: Monomer
      element: H
      position: 6
  AA0396:
    id: AA0396
    name: 3-(S-L-cysteinyl)-L-tyrosine
    comments: This modification should not be confused with 3'-(S-L-cysteinyl)-L-tyrosine
      (see RESID:AA0113).
    synonyms:
    - (2S,3R)-2-amino-3-([(2R)-2-amino-2-carboxyethyl]sulfanyl)-3-(4-hydroxyphenyl)propanoic
      acid
    - 2-amino-3-(2-amino-2-carboxyethylthio)-3-(4-hydroxyphenyl)propanoic acid
    - S-(tyros-3'-yl)cysteine
    identifiers:
    - ns: mod
      id: MOD:00803
    structure: O=C[C@H]([C@@H](c1ccc(cc1)O)SC[C@@H](C=O)[NH3+])[NH3+]
    base_monomers:
    - Y
    - C
  AA0558:
    id: AA0558
    name: S-(spermidinoglutathion-S-yl)-L-cysteine
    synonyms:
    - L-gamma-glutamyl-[S-(L-cystein-S-yl)]-L-cysteinyl-N-{3-[(4-aminobutyl)amino]propyl}glycinamide
    - (2R)-2-amino-3-([(2R)-2-([(4S)-4-amino-4-carboxybutanoyl]amino)-2-([2-([3-([4-aminobutyl]amino)propyl]carbamoyl)methyl]carbamoyl)ethyl]disulfanyl)propanoic
      acid
    - cysteine glutathionylspermidine disulfide
    identifiers:
    - ns: pdb.ligand
      id: TS5
    - ns: mod
      id: MOD:01848
    - ns: chebi
      id: CHEBI:16613
    - ns: cas
      id: 33932-35-3
    structure: '[NH3+]CCCC[NH2+]CCCNC(=O)CNC(=O)[C@@H](NC(=O)CC[C@@H](C(=O)[O-])[NH3+])CSSC[C@@H](C=O)[NH3+]'
    base_monomers:
    - C
  AA0256:
    id: AA0256
    name: O4'-(phospho-5'-uridine)-L-tyrosine
    comments: 'Generating Enzyme: uridylyltransferase (EC 2.7.7.59).'
    synonyms:
    - O4'-L-tyrosine 5'-uridine phosphodiester
    - (S)-2-amino-3-[4-(5'-uridine phosphonoxy)phenyl]propanoic acid
    - 5'-uridylic-O-tyrosine
    - hydrogen 5'-uridylate tyrosine ester
    identifiers:
    - ns: go
      id: GO:0018165
    - ns: mod
      id: MOD:00261
    structure: O=C[C@H](Cc1ccc(cc1)OP(=O)(OC[C@H]1O[C@H]([C@@H]([C@@H]1O)O)n1ccc(=O)[nH]c1=O)[O-])[NH3+]
    base_monomers:
    - Y
  AA0622:
    id: AA0622
    name: 2-(L-cystein-S-yl)-asparagine
    synonyms:
    - (2S)-2,4-diamino-2-([(2R)-2-amino-2-carboxyethyl]sulfanyl)-4-oxobutanoic acid
    - alpha-(L-cystein-S-yl)-D-asparagine
    identifiers:
    - ns: mod
      id: MOD:01985
    - ns: pdb.ligand
      id: DSG
    structure: O=C[C@H](CS[C@@](CC(=O)N)(C=O)N)[NH3+]
    base_monomers:
    - N
    - C
  K, K:
    id: AA0430
    name: L-dehydrolysinonorleucine
    comments: 'Although it should not be possible to distinguish dehydrolysinonorleucine
      from lysinonorleucine in the X-ray structure, the cross-link was probably not
      reduced. After the oxidation of a lysine to allysine (see RESID:AA0121), this
      cross-link forms spontaneously with a Schiff-base reaction. In this aleatoric
      modification two peptide chains may be crosslinked with the peptides contributing
      a lysine in either biosynthetic position. The lysines forming the cross-link
      may also be hydroxylated and glycosylated (see RESID:AA0028 and RESID:AA0153).
      Generating Enzyme: lysyl oxidase (EC 1.4.3.13).'
    synonyms:
    - (2S)-2-amino-6-([(5S)-5-amino-5-carboxypentylidene]amino)hexanoic acid
    - dehydrolysinorleucine [misspelling]
    - didehydrolysinonorleucine
    - dehydrolysylnorleucine
    - N6-[(5S)-5-amino-5-carboxypentylidene]-L-lysine
    - 6-(N6-L-didehydrolysino)-L-norleucine
    identifiers:
    - ns: chebi
      id: CHEBI:64748
    - ns: mod
      id: MOD:01176
    - ns: cas
      id: 31504-14-0
    structure: O=C[C@H](CCCC[NH2+]CCCC[C@@H](C=O)[NH3+])[NH3+]
    base_monomers:
    - K
  AA0273:
    id: AA0273
    name: 2-methyl-L-glutamine
    synonyms:
    - (S)-2-amino-2-methylpentanediamic acid
    - alpha-methylglutamine
    - 2-methylglutamine
    identifiers:
    - ns: pdb.ligand
      id: MGN
    - ns: cas
      id: 4247-16-9
    - ns: go
      id: GO:0018361
    - ns: mod
      id: MOD:00278
    structure: O=C[C@](CCC(=O)N)([NH3+])C
    base_monomers:
    - Q
    monomer_bond_atoms:
    - molecule: Monomer
      element: C
      position: 6
    monomer_displaced_atoms:
    - molecule: Monomer
      element: H
      position: 6
    left_bond_atoms:
    - molecule: Monomer
      element: C
      position: 6
    right_bond_atoms:
    - molecule: Monomer
      element: N
      position: 9
    right_displaced_atoms:
    - molecule: Monomer
      element: H
      position: 9
    - molecule: Monomer
      element: H
      position: 9
  AA0272:
    id: AA0272
    name: 5-methyl-L-arginine
    comments: This modification should not be confused with N5-methylarginine (see
      RESID:AA0305). In methyl-coenzyme M reductase the arginine 5-methyl group is
      derived from S-adenosyl-methionine and is not produced as a side reaction of
      the enzyme.
    synonyms:
    - delta-methylarginine
    - 2-amino-5-guanidinohexanoic acid
    - 4-methylarginine [misnomer]
    - (2S,5S)-2-amino-5-carbamimidamidohexanoic acid
    identifiers:
    - ns: mod
      id: MOD:00277
    - ns: pdb.ligand
      id: AGM
    - ns: go
      id: GO:0018181
    structure: C[C@H](NC(=[NH2+])N)CC[C@H]([NH3+])C=O
    base_monomers:
    - R
    monomer_bond_atoms:
    - molecule: Monomer
      element: C
      position: 18
    monomer_displaced_atoms:
    - molecule: Monomer
      element: H
      position: 18
    left_bond_atoms:
    - molecule: Monomer
      element: C
      position: 18
    right_bond_atoms:
    - molecule: Monomer
      element: N
      position: 14
    right_displaced_atoms:
    - molecule: Monomer
      element: H
      position: 14
    - molecule: Monomer
      element: H
      position: 14
  AA0128:
    id: AA0128
    name: L-3-phenyllactic acid
    synonyms:
    - (2S)-2-hydroxy-3-phenylpropanoic acid
    identifiers:
    - ns: go
      id: GO:0018058
    - ns: cas
      id: 20312-36-1
    - ns: mod
      id: MOD:00137
    structure: O=C[C@H](Cc1ccccc1)O
    base_monomers:
    - F
  AA0592:
    id: AA0592
    name: 2-(2-aminosuccinimidyl)-3-sulfanylpropanoic acid
    comments: 'This cross-link is formed by the condensation of an aspartic acid or
      asparagine residue with the alpha-amido of the following residue. Generating
      Enzyme: autocatalytic.'
    synonyms:
    - (2R)-2-[(3S)-3-amino-2,5-dioxopyrrolidin-1-yl]-3-sulfanylpropanoic acid
    - aspartimide cysteine
    identifiers:
    - ns: pdb.ligand
      id: SIC
    - ns: mod
      id: MOD:01938
    - ns: mod
      id: MOD:01939
    structure: SC[C@H](N1C(=O)C[C@@H](C1=O)N)C=O
    base_monomers:
    - N
    - D
    - C
  AA0330:
    id: AA0330
    name: 3-methyl-L-lanthionine sulfoxide
    comments: The S-oxide of 3-methyl-L-lanthionine is a chiral center, and the stereoisomer
      has not been determined.
    synonyms:
    - (2S,3S,SXi)-2-amino-3-([(R)-2-amino-2-carboxyethyl]sulfinyl)butanoic acid
    - (2S,3S,4Xi,6R)-2,6-diamino-3-methyl-4-oxo-4-thiaheptanedioic acid
    - 3-methyl-L-lanthionine S-oxide
    - S-oxy-3-methyllanthionine
    identifiers:
    - ns: mod
      id: MOD:00335
    - ns: go
      id: GO:0046804
    structure: O=C[C@H](C[S@](=O)[C@H]([C@H](C=O)N)C)N
    base_monomers:
    - T
    - C
  AA0516:
    id: AA0516
    name: N-[(12R)-12-hydroxymyristoyl]-L-cysteine
    synonyms:
    - 2-[(12R)-12-hydroxytetradecanoyl]amino-3-sulfanylpropanoic acid
    - N-[(12R)-12-hydroxytetradecanoyl]cysteine
    identifiers:
    - ns: mod
      id: MOD:01690
    structure: CC[C@H](CCCCCCCCCCC(=O)N[C@H](C=O)CS)O
    base_monomers:
    - C
  AA0365:
    id: AA0365
    name: (E)-2,3-didehydrotyrosine
    synonyms:
    - (2E)-2-amino-3-(4-hydroxyphenyl)prop-2-enoic acid
    - amino-(para-hydroxybenzylidenyl)acetic acid
    - blue non-fluorescent pocilloporin chromophore
    - trans-dehydrotyrosine
    - para-hydroxybenzylidene-imidazolidinone chromophore
    identifiers:
    - ns: go
      id: GO:0018251
    - ns: mod
      id: MOD:00370
    - ns: pdb.ligand
      id: CRK
    structure: O=CC(=Cc1ccc(cc1)O)N
    base_monomers:
    - Y
  AA0606:
    id: AA0606
    name: N4-(2,4-diacetamido-2,4,6-trideoxy-D-glucosyl)-L-asparagine
    comments: Bacillosamine is a trivial name formed by modification of a non-standard
      monosaccharide parent name, and is not recommended by the IUPAC Nomenclature
      Committee. Some authors use bacillosamine to refer to the diacetylated form,
      rather than the unacetylated form.
    synonyms:
    - DABA
    - N4-[N2,N4-diacetylbacillosaminyl]asparagine
    - (2S)-2-amino-4-[(2,4-diacetylamino-2,4,6-trideoxy-beta-D-glucopyranosyl)amino]-4-oxobutanoic
      acid
    - N4-[N,N-diacetylbacillosaminyl]asparagine
    - N4-[2,4-bis(acetylamino)-2,4,6-trideoxy-beta-D-glucopyranosyl]-L-asparagine
    - DiNAcBac
    - DATDH
    identifiers:
    - ns: mod
      id: MOD:01962
    - ns: pdb.ligand
      id: B6D
    structure: O=C[C@H](CC(=O)N[C@@H]1O[C@H](C)[C@H]([C@@H]([C@H]1NC(=O)C)O)NC(=O)C)N
    base_monomers:
    - N
  F, V:
    id: AA0565
    name: 3-(L-phenylalan-2'-yl)-L-valine
    comments: 'Generating Enzyme: autocatalytic.'
    synonyms:
    - symerythrin valine-phenylalanine cross-link
    - (2S)-2-amino-4-(2-[(2S)-2-amino-2-carboxyethyl]phenyl)-3-methylbutanoic acid
    identifiers:
    - ns: mod
      id: MOD:01881
    structure: O=C[C@H](Cc1ccccc1C[C@H]([C@@H](C=O)[NH3+])C)[NH3+]
    base_monomers:
    - F
    - V
  AA0204:
    id: AA0204
    name: S-(2-aminovinyl)-D-cysteine
    comments: 'This cross-link arises from the decarboxylation of the carboxyl-terminal
      portion of a lanthionine, either L-lanthionine (see RESID:AA0110) or meso-lanthionine
      (see RESID:AA0111). This residue is acid labile. It may be identified as (2-aminoethyl)-D-cysteine
      (D-4-thialysine) after hydrogenation with palladium/charcoal catalyst. For the
      L stereoisomer, see RESID:AA0548. The stereochemistry of the (2-aminovinyl)-cysteine
      derived from two L-cysteine residues in cypemycin has not been determined. Generating
      Enzyme: peptidyl-cysteine dethiolase (EC 4.4.1.-) #link CYS2; peptidyl-phosphoserine/phosphothreonine
      dehydratase (EC 4.2.1.-) #link SER; peptidyl-cysteine dehydroalanine/dehydrobutyrine
      ligase (EC 6.2.-.-).'
    synonyms:
    - (S,Z)-S-(2-aminovinyl)cysteine
    - (2S)-2-amino-3-([(Z)-2-aminoethenyl]sulfanyl)propanoic acid
    identifiers:
    - ns: go
      id: GO:0018096
    - ns: mod
      id: MOD:00209
    - ns: mod
      id: MOD:01849
    structure: NC=CSC[C@@H](C=O)[NH3+]
    base_monomers:
    - S
    - C
    monomer_bond_atoms:
    - molecule: Monomer
      element: C
      position: 8
    monomer_displaced_atoms:
    - molecule: Monomer
      element: H
      position: 8
    left_bond_atoms:
    - molecule: Monomer
      element: C
      position: 8
    right_bond_atoms:
    - molecule: Monomer
      element: N
      position: 10
    right_displaced_atoms:
    - molecule: Monomer
      element: H
      position: 10
    - molecule: Monomer
      element: H
      position: 10
  AA0130:
    id: AA0130
    name: N2-succinyl-L-tryptophan
    synonyms:
    - (2S)-2-(3-carboxypropanoyl)amino-3-(1H-indol-3-yl)propanoic acid
    - (2S)-2-amino-(6,7-dihydro-6,7-dioxo-1H-indole)-3-propanoic acid
    identifiers:
    - ns: mod
      id: MOD:00139
    - ns: go
      id: GO:0018062
    - ns: cas
      id: 514803-26-0
    structure: O=C[C@H](Cc1c[nH]c2c1cccc2)NC(=O)CCC(=O)[O-]
    base_monomers:
    - W
  AA0260:
    id: AA0260
    name: phycourobilin-bis-L-cysteine
    comments: There are additional chiral centers at C-3alpha, C-4, C-16 and C-18alpha.
    synonyms:
    - 3,18-bis(1-[(R)-2-amino-2-carboxyethyl]sulfanylethyl)-2,7,13,17-tetramethyl-1,19-dioxo-4,5,15,16-tetrahydro-(21H,22H,24H)-bilene-b-8,12-dipropanoic
      acid
    - 3,18-bis(1-[(R)-2-amino-2-carboxyethyl]sulfanylethyl)-8,12-bis(2-carboxyethyl)-2,7,13,17-tetramethyl-4,5,15,16-tetrahydro-(21H,22H,24H)-bilene-b-1,19(4H,16H)-dione
    - PUB
    - phycourobilin biscysteine adduct
    identifiers:
    - ns: pdb.ligand
      id: PUB
    - ns: cas
      id: 61932-71-6
    - ns: mod
      id: MOD:00265
    - ns: go
      id: GO:0017010
    structure: O=C[C@H](CS[C@H](C1=C(C)[C@H](NC1=O)Cc1[nH]c(c(c1C)CCC(=O)[O-])Cc1[nH]c(c(c1CCC(=O)[O-])C)C[C@@H]1NC(=O)C(=C1[C@H](SC[C@@H](C=O)[NH3+])C)C)C)[NH3+]
    base_monomers:
    - C
  AA0328:
    id: AA0328
    name: (3-aminopropyl)(L-aspartyl-1-amino)phosphoryl-5'-adenosine
    comments: The structure shown has been independently confirmed. Asparagine is
      converted to an aspartyl-1-amide by a process requiring two ATP molecules and
      the formation of a peptidyl-succinimide intermediate. The phosphorus atom is
      a chiral center that has not been resolved.
    synonyms:
    - 9-(5'-O-[(3-aminopropoxy)(L-aspart-1-ylamino)phosphoryl]-beta-D-ribofuranosyl)adenine
    - N-(aspart-1-yl)-O-(3-aminopropyl)-O-(5'-adenosyl)phosphoramide
    - 5'-O-[(3-aminopropoxy)(L-aspart-1-ylamino)phosphoryl]adenosine
    - microcin C7 asparagine modification
    identifiers:
    - ns: mod
      id: MOD:00333
    - ns: go
      id: GO:0046550
    - ns: chebi
      id: CHEBI:60869
    structure: '[NH3+]CCCO[P@](=O)(N=C([C@H](CC(=O)[O-])[NH3+])[O-])OC[C@H]1O[C@H]([C@@H]([C@@H]1O)O)n1cnc2c1NC=NC2N'
    base_monomers:
    - N
  AA0069:
    id: AA0069
    name: omega-N-methyl-L-arginine
    comments: 'Generating Enzyme: histone-arginine N-methyltransferase (EC 2.1.1.125);
      [myelin basic protein]-arginine N-methyltransferase (EC 2.1.1.126).'
    synonyms:
    - NG-methylarginine
    - (2S)-2-amino-5-[(imino(methylamino)methyl)amino]pentanoic acid
    identifiers:
    - ns: mod
      id: MOD:00078
    - ns: chebi
      id: CHEBI:28229
    - ns: cas
      id: 17035-90-4
    - ns: go
      id: GO:0018216
    structure: C[NH2+][C]([NH2+]CCC[C@@H](C=O)[NH3+])N
    base_monomers:
    - R
  AA0537:
    id: AA0537
    name: 3'-nitro-L-tyrosine
    comments: This modification is produced artifactually by treatment with peroxynitrite.
    synonyms:
    - 3-nitro-L-tyrosine
    - (2S)-2-amino-3-(4-hydroxy-3-nitrophenyl)propanoic acid
    - m-nitrotyrosine
    - meta-nitrotyrosine
    - 3-nitrotyrosine
    identifiers:
    - ns: pdb.ligand
      id: NIY
    - ns: cas
      id: 3604-79-3
    - ns: chebi
      id: CHEBI:44454
    - ns: mod
      id: MOD:01786
    structure: O=C[C@H](Cc1ccc(c(c1)N(=O)=O)[O-])[NH3+]
    base_monomers:
    - Y
  AA0106:
    id: AA0106
    name: S-palmitoyl-L-cysteine
    comments: 'Although the predominant palmitoyl transferase in mammalian systems
      appears to utilize a mixture of saturated and unsaturated fatty acids, some
      systems may be more specific in their incorporation of other fatty acids.  See
      RESID:AA0307 and RESID:AA0308. This modification should not be confused with
      N-palmitoyl-cysteine (see RESID:AA0060). Generating Enzyme: protein-cysteine
      S-palmitoyltransferase (EC 2.3.1.-).'
    synonyms:
    - cysteine palmitate thioester
    - cysteine hexadecanoate thioester
    - 2-amino-3-(hexadecanoylthio)propanoic acid
    - (2R)-2-amino-3-(hexadecanoylsulfanyl)propanoic acid
    identifiers:
    - ns: pdb.ligand
      id: PLM
    - ns: mod
      id: MOD:00115
    - ns: cas
      id: 114507-35-6
    - ns: go
      id: GO:0018230
    structure: CCCCCCCCCCCCCCCC(=O)SC[C@@H](C=O)N
    base_monomers:
    - C
  AA0522:
    id: AA0522
    name: O4-(8alpha-FAD)-L-aspartate
    comments: 'Generating Enzyme: autocatalytic.'
    synonyms:
    - 8alpha-[(4-aspartyl)oxy]FAD
    - (2S)-2-amino-4-oxo-4-[8alpha-riboflavin 5'-(trihydrogen diphosphate) 5'->5'-ester
      with adenosine]oxybutanoic acid
    identifiers:
    - ns: mod
      id: MOD:01668
    - ns: pdb.ligand
      id: FAD
    structure: O=C[C@H](CC(=O)OCC1C=c2c(C=C1C)nc1c(n2C[C@@H]([C@@H]([C@@H](COP(=O)(OP(=O)(OC[C@H]2O[C@H]([C@@H]([C@@H]2O)O)n2cnc3c2NC=NC3N)[O-])[O-])O)O)O)[nH]c(=O)[nH]c1=O)[NH3+]
    base_monomers:
    - D
    monomer_bond_atoms:
    - molecule: Monomer
      element: C
      position: 54
    monomer_displaced_atoms:
    - molecule: Monomer
      element: H
      position: 54
    left_bond_atoms:
    - molecule: Monomer
      element: C
      position: 54
    right_bond_atoms:
    - molecule: Monomer
      element: N
      position: 71
    right_displaced_atoms:
    - molecule: Monomer
      element: H
      position: 71
    - molecule: Monomer
      element: H
      position: 71
  G, N:
    id: AA0441
    name: (2-aminosuccinimidyl)acetic acid
    comments: 'This cross-link is formed by the condensation of an aspartic acid or
      asparagine residue with the alpha-amido of the following residue. Generating
      Enzyme: autocatalytic.'
    synonyms:
    - N-(2-aminosuccinyl)glycine
    - (3-amino-2,5-dioxo-1-pyrrolidinyl)acetic acid
    - anhydroaspartyl glycine
    - '[(3S)-3-amino-2,5-dioxopyrrolidin-1-yl]acetic acid'
    - aspartimide glycine
    identifiers:
    - ns: mod
      id: MOD:00952
    - ns: mod
      id: MOD:01624
    - ns: chebi
      id: CHEBI:45890
    - ns: pdb.ligand
      id: ACY
    structure: O=CCN1C(=O)C[C@@H](C1=O)N
    base_monomers:
    - N
    - D
    - G
  AA0463:
    id: AA0463
    name: 3-hydroxy-L-valine
    synonyms:
    - (2S)-2-amino-3-hydroxy-3-methylbutanoic acid
    - 3-hydroxyvaline
    identifiers:
    - ns: mod
      id: MOD:01386
    structure: O=C[C@H](C(O)(C)C)[NH3+]
    base_monomers:
    - V
  AA0262:
    id: AA0262
    name: L-cysteine sulfinic acid
    synonyms:
    - S-sulfinocysteine
    - 2-amino-3-sulfonylpropanoic acid [tautomer]
    - cysteine sulphinic acid
    - 2-amino-2-carboxyethanesulfinic acid
    - cysteine-S,S-dioxide [tautomer]
    - 3-sulfinoalanine
    - S-cysteinesulfinic acid
    - 3-sulphinoalanine
    - (2R)-2-amino-3-sulfinopropanoic acid
    - 2-amino-3-(dioxido-lambda(6)-sulfanyl)propanoic acid [tautomer]
    identifiers:
    - ns: pdb.ligand
      id: CSD
    - ns: go
      id: GO:0018171
    - ns: cas
      id: 1115-65-7
    - ns: mod
      id: MOD:00267
    - ns: chebi
      id: CHEBI:61964
    structure: O=C[C@H](C[S](O)O)N
    base_monomers:
    - C
  AA0387:
    id: AA0387
    name: O-decanoyl-L-threonine
    comments: 'Generating Enzyme: ghrelin O-acyltransferase, GOAT (EC 2.3.1.-).'
    synonyms:
    - (2S)-2-amino-3-(decanoyloxy)propanoic acid
    - L-threonine decanoate ester
    - O3-decanoyl-L-threonine
    identifiers:
    - ns: mod
      id: MOD:00392
    - ns: go
      id: GO:0042050
    structure: CCCCCCCCCC(=O)O[C@@H]([C@@H](C=O)[NH3+])C
    base_monomers:
    - T
  C, W:
    id: AA0313
    name: 4'-(S-L-cysteinyl)-L-tryptophyl quinone
    synonyms:
    - cysteine tryptophylquinone
    - CTQ
    - 4-(S-cysteinyl)tryptophan-6,7-dione
    - 3-(2-amino-2-carboxyethyl)-4-[2-amino-2-carboxyethyl]sulfanyl-6,7-indolinedione
    - (2R)-2-amino-3-[(3-[(2S)-2-amino-2-carboxyethyl]-6,7-dioxo-6,7-dihydro-1H-indol-4-yl)sulfanyl]propanoic
      acid
    identifiers:
    - ns: mod
      id: MOD:00318
    - ns: go
      id: GO:0019927
    structure: O=C[C@H](CSC1=CC(=O)C(=O)c2c1c(c[nH]2)C[C@@H](C=O)[NH3+])[NH3+]
    base_monomers:
    - W
    - C
  C, F:
    id: AA0243
    name: L-phenylalanine thiazole-4-carboxylic acid
    comments: 'Formed by the condensation of a cysteine thiol with the carbonyl of
      the preceding residue and alpha-beta dehydrogenation. Generating Enzyme: peptidyl-cysteine
      cyclase (EC 4.2.1.-); peptidyl-thiazoline dehydrogenase (EC 1.3.-.-).'
    synonyms:
    - 2-[1-azanyl-2-phenylethyl]-1,3-thiazole-4-carboxylic acid
    - 2-[(1S)-1-amino-2-phenylethyl]-1,3-thiazole-4-carboxylic acid
    identifiers:
    - ns: go
      id: GO:0018139
    - ns: pdb.ligand
      id: BB9
    - ns: mod
      id: MOD:00248
    structure: O=Cc1csc(n1)[C@H](Cc1ccccc1)[NH3+]
    base_monomers:
    - F
    - C
  AA0146:
    id: AA0146
    name: L-3',4'-dihydroxyphenylalanine
    synonyms:
    - (2S)-2-amino-3-(3,4-dihydroxyphenyl)propanoic acid
    - L-DOPA
    - levodopa
    - L-3'-hydroxytyrosine
    identifiers:
    - ns: cas
      id: 59-92-7
    - ns: go
      id: GO:0018067
    - ns: pdb.ligand
      id: DAH
    - ns: mod
      id: MOD:00155
    structure: O=C[C@H](Cc1ccc(c(c1)O)O)[NH3+]
    base_monomers:
    - Y
  AA0244:
    id: AA0244
    name: L-cysteine thiazole-4-carboxylic acid
    comments: 'Formed by the condensation of a cysteine thiol with the carbonyl of
      the preceding residue and alpha-beta dehydrogenation. The first cysteine may
      be condensed on the carbonyl of the residue preceding it, forming a 2,4''-bithiazole
      structure. Generating Enzyme: peptidyl-cysteine cyclase (EC 4.2.1.-); peptidyl-thiazoline
      dehydrogenase (EC 1.3.-.-).'
    synonyms:
    - 2-[1-azanyl-2-sulfanylethyl]-1,3-thiazole-4-carboxylic acid
    - 2-[(1S)-1-amino-2-sulfanylethyl]-1,3-thiazole-4-carboxylic acid
    identifiers:
    - ns: go
      id: GO:0018140
    - ns: mod
      id: MOD:00249
    - ns: pdb.ligand
      id: BB9
    structure: SC[C@H]([NH3+])c1nc(cs1)C=O
    base_monomers:
    - C
    monomer_bond_atoms:
    - molecule: Monomer
      element: C
      position: 14
    monomer_displaced_atoms:
    - molecule: Monomer
      element: H
      position: 14
    left_bond_atoms:
    - molecule: Monomer
      element: C
      position: 14
    right_bond_atoms:
    - molecule: Monomer
      element: N
      position: 5
    right_displaced_atoms:
    - molecule: Monomer
      element: H
      position: 5
    - molecule: Monomer
      element: H
      position: 5
  AA0503:
    id: AA0503
    name: 5-glutamyl 2-aminoadipic 6-phosphoric anhydride
    comments: 'Generating Enzyme: LysW-L-glutamate/LysW-L-2-aminoadipate kinase, LysZ
      (EC 2.7.2.-).'
    synonyms:
    - (2S)-2-([(4S)-4-amino-4-carboxybutanoyl]amino)-6-oxo-6-(phosphonooxy)hexanoic
      acid
    identifiers:
    - ns: mod
      id: MOD:01606
    structure: O=C[C@H](CCC(=O)N[C@H](C(=O)[O-])CCCC(=O)OP(=O)([O-])[O-])[NH3+]
    base_monomers:
    - E
  C, S, S:
    id: AA0470
    name: L-cysteine pyridine-2,5-dicarboxylic acid
    comments: Formed by the metathesis of two didehydroalanines made from serines,
      condensation with a cysteine carbonyl and dehydrogenation. This modification
      is currently represented in the PDB as part of the HET group for the entire
      molecule of antibiotic GE2270 A.
    synonyms:
    - 6-[(1R)-1-amino-2-sulfanylethyl]pyridine-2,5-dicarboxylic acid
    identifiers:
    - ns: mod
      id: MOD:01393
    - ns: pdb.ligand
      id: GEA
    structure: O=Cc1ccc(c(n1)[C@H](CS)[NH3+])C=O
    base_monomers:
    - S
    - C
    monomer_bond_atoms:
    - molecule: Monomer
      element: C
      position: 17
    monomer_displaced_atoms:
    - molecule: Monomer
      element: H
      position: 17
    left_bond_atoms:
    - molecule: Monomer
      element: C
      position: 17
    right_bond_atoms:
    - molecule: Monomer
      element: N
      position: 13
    right_displaced_atoms:
    - molecule: Monomer
      element: H
      position: 13
    - molecule: Monomer
      element: H
      position: 13
  AA0518:
    id: AA0518
    name: N5-(ADP-ribosyl)-L-glutamine
    comments: 'It is not known whether Photorhabdus luminescens toxin catalyzes formation
      of the alpha or beta isomer. The alpha form is presented. The keyword "phosphoprotein"
      is not used with toxin modification. Generating Enzyme: NAD(P)+--glutamine ADP-ribosyltransferase
      TccC5 (EC 2.4.2.-).'
    synonyms:
    - (S)-2-amino-4-([adenosine 5'-(trihydrogen diphosphate) 5'->5'-ester with alpha-D-ribofuranosyl]amino)-5-oxopentanoic
      acid
    - N5-alpha-D-ribofuranosyl-L-glutamine 5'->5'-ester with adenosine 5'-(trihydrogen
      diphosphate)
    - N5-[alpha-D-ribofuranoside 5'->5'-ester with adenosine 5'-(trihydrogen diphosphate)]-L-glutamine
    identifiers:
    - ns: mod
      id: MOD:01662
    structure: O=C[C@H](CCC(=O)N[C@H]1O[C@H]([C@H]([C@H]1O)O)COP(=O)(OP(=O)(OC[C@@H]1O[C@H]([C@@H]([C@@H]1O)O)n1cnc2c1NC=NC2N)[O-])[O-])[NH3+]
    base_monomers:
    - Q
    monomer_bond_atoms:
    - molecule: Monomer
      element: C
      position: 47
    monomer_displaced_atoms:
    - molecule: Monomer
      element: H
      position: 47
    left_bond_atoms:
    - molecule: Monomer
      element: C
      position: 47
    right_bond_atoms:
    - molecule: Monomer
      element: N
      position: 53
    right_displaced_atoms:
    - molecule: Monomer
      element: H
      position: 53
    - molecule: Monomer
      element: H
      position: 53
  AA0389:
    id: AA0389
    name: O4-galactosyl-L-hydroxyproline
    comments: See also RESID:AA0212 and RESID:AA0390 for other O4-glycosylated 4-hydroxyprolines.
    synonyms:
    - (2S,4R)-4-(beta-D-galactopyranosyloxy)pyrrolidine-2-carboxylic acid
    - O4-glycosyl-hydroxyproline
    - beta-galactopyranosyl-4-hydroxyproline
    - 4-(beta-D-galactopyranosyloxy)proline
    - 4-(galactosyloxy)proline
    identifiers:
    - ns: mod
      id: MOD:00757
    structure: OC[C@H]1O[C@@H](O[C@H]2C[NH2+][C@@H](C2)C=O)[C@@H]([C@H]([C@H]1O)O)O
    base_monomers:
    - P
    monomer_bond_atoms:
    - molecule: Monomer
      element: C
      position: 18
    monomer_displaced_atoms:
    - molecule: Monomer
      element: H
      position: 18
    left_bond_atoms:
    - molecule: Monomer
      element: C
      position: 18
    right_bond_atoms:
    - molecule: Monomer
      element: N
      position: 12
    right_displaced_atoms:
    - molecule: Monomer
      element: H
      position: 12
    - molecule: Monomer
      element: H
      position: 12
  AA0154:
    id: AA0154
    name: O-(N-acetylaminogalactosyl)-L-serine
    comments: 'See also RESID:AA0208, RESID:AA0209, RESID:AA0210, RESID:AA0291, RESID:AA0296,
      RESID:AA0297, RESID:AA0397, RESID:AA0398, RESID:AA0400, RESID:AA0402, RESID:AA0404,
      RESID:AA0406, and RESID:AA0422 for other O-glycosylated serines. Generating
      Enzyme: polypeptide N-acetylgalactosaminyltransferase (EC 2.4.1.41).'
    synonyms:
    - mucin type O-glycosylserine
    - O3-(N-acetylgalactosaminyl)serine
    - (2S)-2-amino-3-(2-acetamido-2-deoxy-alpha-D-galactopyranosyloxy)propanoic acid
    identifiers:
    - ns: chebi
      id: CHEBI:53604
    - ns: go
      id: GO:0006493
    - ns: mod
      id: MOD:00163
    structure: O=C[C@H](CO[C@@H]1O[C@H](CO)[C@@H]([C@@H]([C@H]1NC(=O)C)O)O)[NH3+]
    base_monomers:
    - S
    monomer_bond_atoms:
    - molecule: Monomer
      element: C
      position: 21
    monomer_displaced_atoms:
    - molecule: Monomer
      element: H
      position: 21
    left_bond_atoms:
    - molecule: Monomer
      element: C
      position: 21
    right_bond_atoms:
    - molecule: Monomer
      element: N
      position: 26
    right_displaced_atoms:
    - molecule: Monomer
      element: H
      position: 26
    - molecule: Monomer
      element: H
      position: 26
  AA0259:
    id: AA0259
    name: phycoerythrobilin-bis-L-cysteine
    comments: There are additional chiral centers at C-2, C-3, and C-16. The phytochromobilins
      and phycoerythrobilins transmit red.
    synonyms:
    - 3,18-bis-[1-((2-amino-2-carboxy)ethylsulfanyl)ethyl]-2,3,15,16-tetrahydro-2,7,13,17-tetramethyl-1,19-dioxo-(21H,22H,24H)-biladiene-ab-8,12-dipropanoic
      acid
    - PEB
    - phycoerythrobilin biscysteine adduct
    - (2S,3R,16R)-3,18-bis-[(R)-1-(((2R)-2-amino-2-carboxy)ethylsulfanyl)ethyl]-8,12-bis(2-carboxyethyl)-2,7,13,17-tetramethyl-2,3,15,16-tetrahydrobilin-1,19(21H,22H,24H)-dione
    identifiers:
    - ns: go
      id: GO:0017011
    - ns: cas
      id: 18097-67-1
    - ns: mod
      id: MOD:00264
    structure: O=C[C@H](CS[C@@H]([C@H]1C(=CC2[NH2+]C(=Cc3[nH]c(c(c3CCC(=O)[O-])C)C[C@H]3NC(=O)C(=C3C)[C@@H](SC[C@@H](C=O)[NH3+])C)C(=C2C)CCC(=O)[O-])NC(=O)[C@H]1C)C)[NH3+]
    base_monomers:
    - C
  AA0081:
    id: AA0081
    name: L-alanine amide
    comments: 'Generating Enzyme: peptidylglycine monooxygenase (EC 1.14.17.3).'
    synonyms:
    - alaninamide
    - (2S)-2-aminopropanamide
    identifiers:
    - ns: chebi
      id: CHEBI:21217
    - ns: go
      id: GO:0018034
    - ns: pdb.ligand
      id: NH2
    - ns: cas
      id: 7324-05-2
    - ns: mod
      id: MOD:00090
    structure: C[C@H]([NH3+])C(=O)N
    base_monomers:
    - A
    monomer_bond_atoms:
    - molecule: Monomer
      element: C
      position: 8
    monomer_displaced_atoms:
    - molecule: Monomer
      element: H
      position: 8
    left_bond_atoms:
    - molecule: Monomer
      element: C
      position: 8
    right_bond_atoms:
    - molecule: Monomer
      element: N
      position: 4
    right_displaced_atoms:
    - molecule: Monomer
      element: H
      position: 4
    - molecule: Monomer
      element: H
      position: 4
  AA0370:
    id: AA0370
    name: 4,5-dihydroxy-L-lysine
    comments: Hydroxylations at C-4 and C-5 are assumed. Neither the positions of
      the hydroxylations nor the stereochemistry for the chiral centers they produce
      have been determined. The (2S,4R,5R) stereoisomer is shown.
    synonyms:
    - (2S,4Xi,5Xi)-2,6-diamino-4,5-dihydroxyhexanoic acid
    - delta,gamma-dihydroxylysine
    - alpha,epsilon-diamino-delta,gamma-dihydroxycaproic acid
    identifiers:
    - ns: go
      id: GO:0030963
    - ns: mod
      id: MOD:00375
    structure: O=C[C@H](C[C@H]([C@@H](C[NH3+])O)O)[NH3+]
    base_monomers:
    - K
  AA0264:
    id: AA0264
    name: O-(sn-1-glycerophosphoryl)-L-serine
    comments: The stereochemistry of the glycerol phosphate has not been determined.
      The sn-1 form is assumed.
    synonyms:
    - (2S)-2-amino-3-[(2Xi)-2,3-dihydroxypropyl]phosphonoxypropanoic acid
    - O3-2,3-dihydroxypropyl hydrogen phosphate-L-serine ester
    - glycerophosphoserine
    - O3-L-serine glyceryl-1-phosphodiester
    - O3-(sn-1-glycerophosphoryl)-L-serine
    - alpha-glycerophosphoryl serine
    identifiers:
    - ns: cas
      id: 26289-09-8
    - ns: mod
      id: MOD:00269
    - ns: pdb.ligand
      id: OPE
    - ns: go
      id: GO:0018340
    structure: OC[C@@H](COP(=O)(OC[C@@H](C=O)[NH3+])[O-])O
    base_monomers:
    - S
    monomer_bond_atoms:
    - molecule: Monomer
      element: C
      position: 13
    monomer_displaced_atoms:
    - molecule: Monomer
      element: H
      position: 13
    left_bond_atoms:
    - molecule: Monomer
      element: C
      position: 13
    right_bond_atoms:
    - molecule: Monomer
      element: N
      position: 15
    right_displaced_atoms:
    - molecule: Monomer
      element: H
      position: 15
    - molecule: Monomer
      element: H
      position: 15
  AA0039:
    id: AA0039
    name: O4'-phospho-L-tyrosine
    comments: 'Generating Enzyme: protein-tyrosine kinase (EC 2.7.1.112).'
    synonyms:
    - 2-azanyl-3-(4-phosphonooxyphenyl)propanoic acid
    - 2-amino-3-(4-hydroxyphenyl)propanoic acid 4'-phosphate
    - (2S)-2-amino-3-(4-phosphonooxyphenyl)propanoic acid
    - O4-phosphotyrosine
    - tyrosine phosphate
    identifiers:
    - ns: pdb.ligand
      id: PTR
    - ns: mod
      id: MOD:00048
    - ns: go
      id: GO:0018108
    - ns: chebi
      id: CHEBI:61972
    - ns: cas
      id: 21820-51-9
    structure: O=C[C@H](Cc1ccc(cc1)OP(=O)([O-])[O-])[NH3+]
    base_monomers:
    - Y
  AA0152:
    id: AA0152
    name: S-glucosyl-L-cysteine
    comments: The beta anomeric form is shown. See also RESID:AA0392 and RESID:AA0560
      for other S-glycosylated cysteines.
    synonyms:
    - S-(beta-D-glucopyranosyl)cysteine
    - (2R)-2-amino-3-[(beta-D-glucopyranosyl)sulfanyl]propanoic acid
    - S-glycosyl-cysteine
    identifiers:
    - ns: mod
      id: MOD:00161
    - ns: go
      id: GO:0018240
    structure: O=C[C@H](CS[C@@H]1O[C@H](CO)[C@H]([C@@H]([C@H]1O)O)O)[NH3+]
    base_monomers:
    - C
  AA0096:
    id: AA0096
    name: L-serine amide
    comments: 'Generating Enzyme: peptidylglycine monooxygenase (EC 1.14.17.3).'
    synonyms:
    - (2S)-2-amino-3-hydroxypropanamide
    - serinamide
    identifiers:
    - ns: mod
      id: MOD:00105
    - ns: pdb.ligand
      id: NH2
    - ns: go
      id: GO:0018049
    - ns: cas
      id: 6791-49-7
    - ns: chebi
      id: CHEBI:21389
    structure: NC(=O)[C@@H]([NH3+])CO
    base_monomers:
    - S
    monomer_bond_atoms:
    - molecule: Monomer
      element: C
      position: 2
    monomer_displaced_atoms:
    - molecule: Monomer
      element: H
      position: 2
    left_bond_atoms:
    - molecule: Monomer
      element: C
      position: 2
    right_bond_atoms:
    - molecule: Monomer
      element: N
      position: 6
    right_displaced_atoms:
    - molecule: Monomer
      element: H
      position: 6
    - molecule: Monomer
      element: H
      position: 6
  AA0242:
    id: AA0242
    name: L-serine thiazole-4-carboxylic acid
    comments: 'Formed by the condensation of a cysteine thiol with the carbonyl of
      the preceding residue and alpha-beta dehydrogenation. Generating Enzyme: peptidyl-cysteine
      cyclase (EC 4.2.1.-); peptidyl-thiazoline dehydrogenase (EC 1.3.-.-).'
    synonyms:
    - 2-[1-azanyl-2-hydroxyethyl]-1,3-thiazole-4-carboxylic acid
    - 2-[(1S)-1-amino-2-hydroxyethyl]-1,3-thiazole-4-carboxylic acid
    identifiers:
    - ns: mod
      id: MOD:00247
    - ns: go
      id: GO:0018138
    - ns: pdb.ligand
      id: BB9
    structure: OC[C@H]([NH3+])c1nc(cs1)C=O
    base_monomers:
    - S
    - C
    monomer_bond_atoms:
    - molecule: Monomer
      element: C
      position: 14
    monomer_displaced_atoms:
    - molecule: Monomer
      element: H
      position: 14
    left_bond_atoms:
    - molecule: Monomer
      element: C
      position: 14
    right_bond_atoms:
    - molecule: Monomer
      element: N
      position: 5
    right_displaced_atoms:
    - molecule: Monomer
      element: H
      position: 5
    - molecule: Monomer
      element: H
      position: 5
  D, T:
    id: AA0525
    name: O-isoaspartyl-L-threonine
    comments: 'The ester cross-link of aspartate with threonine is formed by an RimK
      related enzyme using ATP. The modification of threonine by asparagine with the
      liberation of ammonia is formed by autocatalysis as an intermediate in the catalytic
      cycle. Generating Enzyme: peptidyl-threonine--peptidyl-aspartate ligase MvdD
      (EC 6.1.2.-) #link TDX; autocatalytic #link THR.'
    synonyms:
    - (2S)-2-amino-4-([(1S,2R)-1-amino-1-carboxypropan-2-yl]oxy)-4-oxobutanoic acid
    - O3-(isoaspartyl)-threonine
    - O(beta)-(beta-aspartyl)threonine
    - (2S,3R)-2-amino-3-([(4S)-3-amino-3-carboxypropanoyl]oxy)propanoic acid
    identifiers:
    - ns: pdb.ligand
      id: AEI
    - ns: mod
      id: MOD:01671
    - ns: mod
      id: MOD:01947
    structure: O=C[C@H]([C@H](OC(=O)C[C@@H](C(=O)[O-])[NH3+])C)[NH3+]
    base_monomers:
    - T
    - D
  AA0563:
    id: AA0563
    name: L-cysteine bacillithiol disulfide
    comments: 'Generating Enzyme: autocatalytic.'
    synonyms:
    - BSH
    - (2S)-(2-[S-(L-cystein-S-yl)-L-cysteinyl]amino-2-deoxy-alpha-D-glucopyranosyloxy)-butanedioic
      acid
    identifiers:
    - ns: chebi
      id: CHEBI:61338
    - ns: mod
      id: MOD:01860
    structure: O=C[C@H](CSSC[C@@H](C(=O)N[C@@H]1[C@@H](O[C@@H]([C@H]([C@H]1O)O)CO)O[C@H](C(=O)[O-])CC(=O)[O-])[NH3+])[NH3+]
    base_monomers:
    - C
  AA0380:
    id: AA0380
    name: L-asparagine 5-imidazolinone glycine
    comments: 'This entry represents the cross-link of the peptide backbone from the
      alpha-carboxyl carbon of residue N, an asparagine, to the alpha-amino nitrogen
      of residue N+2, a glycine, coupled with the formation of a double bond to the
      alpha-amino nitrogen of residue N+1 which loses one hydrogen, and the loss of
      a molecule of water. This cross-link is accompanied by modification of residue
      N+1. The modified residue N+1 is presented in a separate entry and is not included
      in the mass accounting of this entry. The backbone atoms of residue N+1 are
      shown in gray in the diagram. Generating Enzyme: autocatalytic.'
    synonyms:
    - '[2-(1,3-diamino-3-oxopropyl)-5-oxo-4,5-dihydro-imidazol-1-yl]-acetic acid'
    - Zoanthus sp. fluorescent protein FP506 chromophore
    - asparaginyl-5-imidazolinone glycine
    - (2-[(1S)-1,3-diamino-3-oxopropyl]-5-oxo-4,5-dihydro-1H-imidazol-1-yl)acetic
      acid
    - 2-[(S)-1,3-diamino-3-oxopropyl]-1-carboxymethyl-1-imidazolin-5-one
    - para-hydroxybenzylidene-imidazolidinone chromophore
    identifiers:
    - ns: mod
      id: MOD:00385
    - ns: go
      id: GO:0051360
    - ns: pdb.ligand
      id: NYG
    structure: O=CCN1C(=O)CN=C1[C@H](CC(=O)N)N
    base_monomers:
    - N
    - G
  AA0074:
    id: AA0074
    name: N6,N6,N6-trimethyl-L-lysine
    comments: 'Consult FAQ at http://pir.georgetown.edu/resid/faq.shtml#q12 concerning
      calculation of the difference formula. Generating Enzyme: histone-lysine N-methyltransferase
      (EC 2.1.1.43); cytochrome-c-lysine N-methyltransferase (EC 2.1.1.59); calmodulin-lysine
      N-methyltransferase (EC 2.1.1.60).'
    synonyms:
    - (5S)-5-amino-5-carboxy-N,N,N-trimethylpentan-1-aminium
    - N(zeta)-trimethyllysine
    - epsilon-trimethyllysine
    - N6,N6,N6-trimethyllysine cation
    - N6,N6,N6-trimethyllysin-N6-ium
    - 2-amino-6-(trimethylammonio)hexanoic acid
    - 5-azanyl-5-carboxy-N,N,N-trimethylpentanazanium
    identifiers:
    - ns: go
      id: GO:0018023
    - ns: pdb.ligand
      id: M3L
    - ns: mod
      id: MOD:00083
    - ns: cas
      id: 19253-88-4
    - ns: chebi
      id: CHEBI:61961
    structure: O=C[C@H](CCCC[N](C)(C)C)N
    base_monomers:
    - K
  AA0524:
    id: AA0524
    name: N6-chloro-L-lysine
    comments: 'In tryptophan 7-halogenase (EC 1.14.14.7), the modification is formed
      by autocatalysis as an intermediate in the catalytic cycle. The formation by
      myeloperoxidase (EC 1.11.1.7) is probably not a normal metabolic process. Generating
      Enzyme: autocatalytic; myeloperoxidase (EC 1.11.1.7).'
    synonyms:
    - (2S)-2-amino-6-(chloroamino)hexanoic acid
    - epsilon-chlorolysine
    - lysine chloramine
    - N(zeta)-chlorolysine
    identifiers:
    - ns: mod
      id: MOD:01670
    structure: ClNCCCC[C@@H](C=O)[NH3+]
    base_monomers:
    - K
    monomer_bond_atoms:
    - molecule: Monomer
      element: C
      position: 9
    monomer_displaced_atoms:
    - molecule: Monomer
      element: H
      position: 9
    left_bond_atoms:
    - molecule: Monomer
      element: C
      position: 9
    right_bond_atoms:
    - molecule: Monomer
      element: N
      position: 11
    right_displaced_atoms:
    - molecule: Monomer
      element: H
      position: 11
    - molecule: Monomer
      element: H
      position: 11
  AA0205:
    id: AA0205
    name: L-cysteine sulfenic acid
    comments: This reactive residue must be stabilized by the protein structure. As
      a active site it may be reduced to cysteine or cysteine anion and reoxidized
      during the reaction cycle. The "active site" feature is used if the stable form
      is the reduced cysteine; the "modified site" feature is used if the stable form
      is the oxidized cysteine sulfenic acid.
    synonyms:
    - S-hydroxycysteine
    - S-oxocysteine [tautomer]
    - cysteine sulfoxide [tautomer]
    - cysteine S-oxide [tautomer]
    - 2-amino-2-carboxyethanesulfenic acid
    - (2R)-2-amino-3-(oxido-lambda(4)-sulfanyl)propanoic acid [tautomer]
    - cysteine sulphenic acid
    - 2-amino-3-sulfinylpropanoic acid [tautomer]
    - (2R)-2-amino-3-(hydroxysulfanyl)propanoic acid
    - S-oxycysteine [tautomer]
    - 3-sulfenoalanine
    identifiers:
    - ns: chebi
      id: CHEBI:61962
    - ns: cas
      id: 5722-80-5
    - ns: go
      id: GO:0018171
    - ns: mod
      id: MOD:00210
    - ns: pdb.ligand
      id: CSO
    structure: OSC[C@H]([NH3+])C=O
    base_monomers:
    - C
    monomer_bond_atoms:
    - molecule: Monomer
      element: C
      position: 10
    monomer_displaced_atoms:
    - molecule: Monomer
      element: H
      position: 10
    left_bond_atoms:
    - molecule: Monomer
      element: C
      position: 10
    right_bond_atoms:
    - molecule: Monomer
      element: N
      position: 6
    right_displaced_atoms:
    - molecule: Monomer
      element: H
      position: 6
    - molecule: Monomer
      element: H
      position: 6
  AA0216:
    id: AA0216
    name: N-(L-isoaspartyl)-L-cysteine
    synonyms:
    - 2-amino-N4-(1-carboxy-2-mercaptoethyl)butanediamic acid
    - N-isoaspartyl cysteine
    - N-beta-aspartylcysteine
    - (S)-2-amino-4-((R)-1-carboxy-2-sulfanylethyl)amino-4-oxobutanoic acid
    - 2-(3-amino-3-carboxypropanoyl)amino-3-mercaptopropanoic acid
    identifiers:
    - ns: mod
      id: MOD:00221
    - ns: go
      id: GO:0018263
    structure: O=C[C@H](CC(=O)N[C@H](C=O)CS)N
    base_monomers:
    - N
    - C
  AA0556:
    id: AA0556
    name: L-cysteine sulfonic acid
    comments: This modification is easily produced artifactually. Cysteine sulfinic
      acid (see RESID:AA0262) exposed to air oxidizes to cysteic acid.
    synonyms:
    - cysteic acid
    - 3-sulfoalanine
    - cysteine sulphonic acid
    - (2R)-2-amino-3-sulfopropanoic acid
    - 2-azanyl-3-sulfopropanoic acid
    - 2-amino-2-carboxyethanesulfonic acid
    identifiers:
    - ns: chebi
      id: CHEBI:17285
    - ns: mod
      id: MOD:00460
    - ns: pdb.ligand
      id: OCS
    - ns: cas
      id: 498-40-8
    structure: O=C[C@H](CS(O)(O)O)N
    base_monomers:
    - C
  K, K, K, K:
    id: AA0588
    name: Isodesmosine
    comments: 'After the oxidation of three of the four lysines to allysine (see RESID:AA0121),
      this cross-link forms spontaneously with a Schiff-base reaction, and a series
      of one aldimine and two aldol condensation reactions. In this aleatoric modification
      up to four peptide chains may be crosslinked, with each peptide contributing
      a lysine potentially in any of the four biosynthetic positions. Desmosine is
      a structural isomer (see RESID:AA0587). Up to two of the lysines forming the
      cross-link may also be hydroxylated and glycosylated (see RESID:AA0028 and RESID:AA0153).
      Generating Enzyme: lysyl oxidase (EC 1.4.3.13).'
    synonyms:
    - 6-[2-(4-amino-4-carboxybutyl)-3,5-bis(3-amino-3-carboxypropyl)pyridinio]norleucine
    - 2-[(4S)-4-amino-4-carboxybutyl]-1-[(5S)-5-amino-5-carboxypentyl]-3,5-bis[(3S)-3-amino-3-carboxypropyl]pyridinium
    identifiers:
    - ns: chebi
      id: CHEBI:64366
    - ns: mod
      id: MOD:01934
    - ns: cas
      id: 991-01-5
    structure: O=C[C@H](CCCC[NH+]1C=C(CC[C@@H](C=O)[NH3+])CC(=C1CCC[C@@H](C=O)[NH3+])CC[C@@H](C=O)[NH3+])[NH3+]
    base_monomers:
    - K
  AA0446:
    id: AA0446
    name: (2S,4S)-4,5-dihydroxyleucine
    synonyms:
    - (2S,4S)-2-amino-4,5-dihydroxy-4-methylpentanoic acid
    - gamma,delta-dihydroxyleucine
    - (4S)-4,5-dihydroxyleucine
    identifiers:
    - ns: mod
      id: MOD:01432
    structure: C[C@@](CO)(C[C@H]([NH3+])C=O)O
    base_monomers:
    - L
    monomer_bond_atoms:
    - molecule: Monomer
      element: C
      position: 12
    monomer_displaced_atoms:
    - molecule: Monomer
      element: H
      position: 12
    left_bond_atoms:
    - molecule: Monomer
      element: C
      position: 12
    right_bond_atoms:
    - molecule: Monomer
      element: N
      position: 8
    right_displaced_atoms:
    - molecule: Monomer
      element: H
      position: 8
    - molecule: Monomer
      element: H
      position: 8
  AA0589:
    id: AA0589
    name: O-glucosyl-L-hydroxylysine
    comments: 'The mimivirus enzyme is bifunctional and carries out both hydroxylation
      and glucosylation. Neither the regiospecificity nor stereospecificity of the
      hydroxylation, nor the anomeric specificity of the glucosylation have been determined.
      The 5-hydroxy, beta anomeric form is shown. Generating Enzyme: lysine dioxygenase
      (EC 1.14.11.-); hydroxylysine glucosyltransferase (EC 2.4.1.-).'
    synonyms:
    - (D-glucopyranosyl)oxy-L-lysine
    identifiers:
    - ns: mod
      id: MOD:01935
    structure: O=C[C@H](CC[C@@H](O[C@@H]1O[C@H](CO)[C@H]([C@@H]([C@H]1O)O)O)C[NH3+])[NH3+]
    base_monomers:
    - K
  G, M:
    id: AA0379
    name: 2-imino-methionine 5-imidazolinone glycine
    comments: 'This entry represents the cross-link of the peptide backbone from the
      alpha-carboxyl carbon of residue N, a methionine, to the alpha-amino nitrogen
      of residue N+2, a glycine, coupled with the formation of a double bond to the
      alpha-amino nitrogen of residue N, and the loss of a molecule of water. This
      cross-link is accompanied by modification of residue N+1. The modified residue
      N+1 is presented in a separate entry and is not included in the mass accounting
      of this entry. The backbone atoms of residue N+1 are shown in gray in the diagram.
      In the asFP595 chromoprotein, the peptide chain is cleaved at the methionine
      alpha-amino. For a previously proposed structure of the asFP595 chromoprotein,
      see RESID:AA0377. Generating Enzyme: autocatalytic.'
    synonyms:
    - 2,N-didehydromethionyl-5-imidazolinone glycine
    - 2-imino-methionyl-5-imidazolinone glycine
    - red fluorescent protein eqFP611 chromophore
    - 2-[1-imino-3-(methylsulfanyl)propyl]-1-carboxymethyl-1-imidazolin-5-one
    - GFP-like chromoprotein asFP595 chromophore
    - (2-[1-imino-3-(methylsulfanyl)propyl]-5-oxo-4,5-dihydro-imidazol-1-yl)acetic
      acid
    - (2-[3-(methylsulfanyl)propanimidoyl]-5-oxo-4,5-dihydro-1H-imidazol-1-yl)acetic
      acid
    - para-hydroxybenzylidene-imidazolidinone chromophore
    identifiers:
    - ns: pdb.ligand
      id: NRQ
    - ns: go
      id: GO:0051359
    - ns: mod
      id: MOD:00384
    structure: CSCCC(=N)C1=NCC(=O)N1CC=O
    base_monomers:
    - G
    - M
  AA0033:
    id: AA0033
    name: L-aspartic 4-phosphoric anhydride
    synonyms:
    - 2-azanyl-4-oxo-4-(phosphonooxy)butanoic acid
    - 4-phosphoaspartic acid
    - 2-aminobutanedioic 4-phosphoric anhydride
    - 4-oxo-O-phosphono-L-homoserine
    - beta-aspartyl phosphate
    - (2S)-2-amino-4-oxo-4-(phosphonooxy)butanoic acid
    identifiers:
    - ns: chebi
      id: CHEBI:15836
    - ns: pdb.ligand
      id: PHD
    - ns: go
      id: GO:0018443
    - ns: mod
      id: MOD:00042
    - ns: cas
      id: 22138-53-0
    structure: O=C[C@H](CC(=O)OP(=O)([O-])[O-])[NH3+]
    base_monomers:
    - D
    monomer_bond_atoms:
    - molecule: Monomer
      element: C
      position: 6
    monomer_displaced_atoms:
    - molecule: Monomer
      element: H
      position: 6
    left_bond_atoms:
    - molecule: Monomer
      element: C
      position: 6
    right_bond_atoms:
    - molecule: Monomer
      element: N
      position: 13
    right_displaced_atoms:
    - molecule: Monomer
      element: H
      position: 13
    - molecule: Monomer
      element: H
      position: 13
  AA0403:
    id: AA0403
    name: O-mannosyl-L-threonine
    comments: 'See also RESID:AA0155, RESID:AA0247, RESID:AA0399, RESID:AA0401, RESID:AA0405,
      and RESID:AA0515 for other O-glycosylated threonines. Generating Enzyme: dolichyl-phosphate-mannose-protein
      mannosyltransferase (EC 2.4.1.109).'
    synonyms:
    - O-glycosylthreonine
    - (2S,3R)-2-amino-3-(alpha-D-mannopyranosyloxy)butanoic acid
    - O3-mannosylthreonine
    identifiers:
    - ns: mod
      id: MOD:00811
    structure: O=C[C@H]([C@H](O[C@H]1O[C@H](CO)[C@H]([C@@H]([C@@H]1O)O)O)C)[NH3+]
    base_monomers:
    - T
  AA0398:
    id: AA0398
    name: O-(N-acetylamino)glucosyl-L-serine
    comments: 'See also RESID:AA0154, RESID:AA0208, RESID:AA0209, RESID:AA0210, RESID:AA0291,
      RESID:AA0296, RESID:AA0297, RESID:AA0397, RESID:AA0400, RESID:AA0402, RESID:AA0404,
      RESID:AA0406, and RESID:AA0422 for other O-glycosylated serines. Generating
      Enzyme: [protein]-L-serine/L-threonine beta-N-acetyl-D-glucosaminyl-transferase
      (EC 2.4.1.-).'
    synonyms:
    - (2S)-2-amino-3-(2-acetamido-2-deoxy-beta-D-glucopyranosyloxy)propanoic acid
    - O3-(2-acetamido-2-deoxy-beta-D-glucopyranosyl)-L-serine
    - O-(N-acetylglucosaminyl)serine
    - O-(2-acetylamino-2-deoxy-beta-D-glucopyranosyl)-L-serine
    - O-glycosylserine
    - O3-(N-acetylglucosaminyl)serine
    - O-seryl-beta-N-acetylglucosaminide
    identifiers:
    - ns: pdb.ligand
      id: NAG
    - ns: mod
      id: MOD:00805
    - ns: cas
      id: 10036-64-3
    structure: O=C[C@H](CO[C@@H]1O[C@H](CO)[C@H]([C@@H]([C@H]1NC(=O)C)O)O)[NH3+]
    base_monomers:
    - S
    monomer_bond_atoms:
    - molecule: Monomer
      element: C
      position: 21
    monomer_displaced_atoms:
    - molecule: Monomer
      element: H
      position: 21
    left_bond_atoms:
    - molecule: Monomer
      element: C
      position: 21
    right_bond_atoms:
    - molecule: Monomer
      element: N
      position: 26
    right_displaced_atoms:
    - molecule: Monomer
      element: H
      position: 26
    - molecule: Monomer
      element: H
      position: 26
  AA0465:
    id: AA0465
    name: 1-amino-2-propanol
    synonyms:
    - 2-hydroxy-1-propylamine
    - isopropanolamine
    - 1-amino-2-hydroxypropane
    - 1-methyl-2-aminoethanol
    - 2-amino-1-methylethanol
    - decarboxylated threonine
    - (2R)-1-aminopropan-2-ol
    - alpha-aminoisopropyl alcohol
    - 2-hydroxypropanamine
    - threamine
    - 2-hydroxypropylamine
    identifiers:
    - ns: cas
      id: 35320-23-1
    - ns: mod
      id: MOD:01388
    - ns: chebi
      id: CHEBI:15675
    structure: C[C@H](C[NH3+])O
    base_monomers:
    - T
  AA0549:
    id: AA0549
    name: 5'-chloro-L-tryptophan
    synonyms:
    - (2S)-2-amino-3-(5-chloro-1H-indol-3-yl)propanoic acid
    identifiers:
    - ns: cas
      id: 33468-35-8
    - ns: mod
      id: MOD:01843
    structure: Clc1cc2c(C[C@H]([NH3+])C=O)c[nH]c2cc1
    base_monomers:
    - W
    monomer_bond_atoms:
    - molecule: Monomer
      element: C
      position: 13
    monomer_displaced_atoms:
    - molecule: Monomer
      element: H
      position: 13
    left_bond_atoms:
    - molecule: Monomer
      element: C
      position: 13
    right_bond_atoms:
    - molecule: Monomer
      element: N
      position: 9
    right_displaced_atoms:
    - molecule: Monomer
      element: H
      position: 9
    - molecule: Monomer
      element: H
      position: 9
  AA0612:
    id: AA0612
    name: 5-glutamyl N2-glutamate
    comments: 'This entry is for isoglutamyl glutamic acid where there is a single
      glutamic acid attached to a peptide glutamyl residue by an isopeptide bond.
      For L-isoglutamyl-polyglutamic acid where there are 2 to 6 alpha-peptide linked
      glutamic acid residues attached to a peptide glutamyl residue by an isopeptide
      bond, see RESID:AA0202. Generating Enzyme: glutamate--LysW ligase, ArgX (EC
      6.3.2.-).'
    synonyms:
    - isoglutamyl glutamic acid
    - (2S)-2-[(4S)-4-amino-4-carboxybutanamido]pentanedioic acid
    - isoglutamyl monoglutamic acid
    - gamma-glutamylglutamate
    - (2S)-2-([(4S)-4-amino-4-carboxybutanoyl]amino)pentanedioic acid
    - 2-([4-azanyl-4-carboxybutanoyl]azanyl)pentanedioic acid
    - N-(gamma-L-glutamyl)-L-glutamic acid
    identifiers:
    - ns: mod
      id: MOD:01970
    - ns: cas
      id: 1116-22-9
    structure: O=C[C@H](CCC(=O)N[C@H](C(=O)[O-])CCC(=O)[O-])[NH3+]
    base_monomers:
    - E
    monomer_bond_atoms:
    - molecule: Monomer
      element: C
      position: 7
    monomer_displaced_atoms:
    - molecule: Monomer
      element: H
      position: 7
    left_bond_atoms:
    - molecule: Monomer
      element: C
      position: 7
    right_bond_atoms:
    - molecule: Monomer
      element: N
      position: 20
    right_displaced_atoms:
    - molecule: Monomer
      element: H
      position: 20
    - molecule: Monomer
      element: H
      position: 20
  AA0230:
    id: AA0230
    name: S-nitrosyl-L-cysteine
    comments: 'The reaction of nitrosonium (NO+) with cysteine residues may not be
      enzymatically catalyzed; the reaction of a cysteine residue with, or the reductive
      production of, nitric oxide (NO) has not been clarified. Generating Enzyme:
      autocatalytic; peptidyl-cysteine S-nitrosyltransferase (EC 2.6.99.-).'
    synonyms:
    - (2R)-2-amino-3-nitrososulfanyl-propanoic acid
    - S-nitrosocysteine
    - L-cysteine nitrite ester
    identifiers:
    - ns: cas
      id: 51209-75-7
    - ns: go
      id: GO:0018119
    - ns: pdb.ligand
      id: NO
    - ns: mod
      id: MOD:00235
    structure: O=NSC[C@@H](C=O)N
    base_monomers:
    - C
  AA0571:
    id: AA0571
    name: L-cysteine 5-methyloxazole-4-carboxylic acid
    comments: 'Formed by the condensation of a cysteine thiol with the carbonyl of
      the preceding residue and alpha-beta dehydrogenation. Generating Enzyme: peptidyl-threonine
      cyclase (EC 4.2.1.-); peptidyl-oxazoline dehydrogenase (EC 1.3.-.-).'
    synonyms:
    - 2-[(1R)-1-azanyl-2-sulfanylethyl]-5-methyl-1,3-oxazole-4-carboxylic acid
    - 2-[(1R)-1-amino-2-sulfanylethyl]-5-methyl-1,3-oxazole-4-carboxylic acid
    identifiers:
    - ns: mod
      id: MOD:01900
    structure: SC[C@@H](c1nc(c(o1)C)C=O)N
    base_monomers:
    - T
    - C
  AA0235:
    id: AA0235
    name: 4-hydroxy-L-lysine
    comments: 5-Hydroxy-L-lysine (see RESID:AA0028) was found at a homologous position
      in the closely related species Rhodomonas CS24. See also RESID:AA0370. The (2S,4R)
      diastereomer is shown.
    synonyms:
    - (2S,4R)-2,6-diamino-4-hydroxyhexanoic acid
    - L-threo-gamma-hydroxylysine
    - alpha,epsilon-diamino-gamma-hydroxycaproic acid
    identifiers:
    - ns: go
      id: GO:0018396
    - ns: mod
      id: MOD:00240
    - ns: cas
      id: 60594-62-9
    structure: O[C@H](CC[NH3+])C[C@H]([NH3+])C=O
    base_monomers:
    - K
  AA0457:
    id: AA0457
    name: L-cystine S-oxide
    comments: This modification in the modeled protein has not been chemically confirmed.
    synonyms:
    - S-[(2R)-2-amino-3-oxopropyl] (2R)-2-amino-3-oxopropane-1-sulfinothioate
    - (2R)-2-amino-3-[([(2R)-2-amino-2-carboxyethyl]sulfanyl)sulfinyl]propanoic acid
    - cystine sulfoxide
    - S-cysteinyl 3-(oxidosulfanyl)alanine
    identifiers:
    - ns: mod
      id: MOD:01383
    structure: O=C[C@H](CS[S@@](=O)C[C@@H](C=O)[NH3+])[NH3+]
    base_monomers:
    - C
  C, G:
    id: AA0188
    name: L-cysteine 5-imidazolinone glycine
    comments: This entry represents the cross-link of the peptide backbone from the
      alpha-carboxyl carbon of residue N, a cysteine, to the alpha-amino nitrogen
      of residue N+2, a glycine, coupled with the formation of a double bond to the
      alpha-amino nitrogen of residue N+1 which loses one hydrogen, and the loss of
      a molecule of water. This cross-link is accompanied by modification of residue
      N+1. The modification of serine to dehydroalanine coupled with the formation
      of 5-imidazolinone by the two neighboring residues produces the 4-methylidene-imidazole-5-one
      (MIO) active site of some amino acid ammonia-lyases that differs by UV and mass
      spectrometric evidence from other known dehydroalanine containing peptides not
      containing the second modification.
    synonyms:
    - 2-[1-amino-2-sulfanylethyl]-1-carboxymethyl-1-imidazolin-5-one
    - (2-[(1R)-1-amino-2-sulfanylethyl]-5-oxo-4,5-dihydro-1H-imidazol-1-yl)acetic
      acid
    - cysteinyl-5-imidazolinone glycine
    - 4-methylidene-imidazole-5-one (MIO) active site
    - para-hydroxybenzylidene-imidazolidinone chromophore
    identifiers:
    - ns: go
      id: GO:0018253
    - ns: pdb.ligand
      id: GYC
    - ns: mod
      id: MOD:00196
    structure: SC[C@H]([NH3+])C1=NCC(=O)N1CC=O
    base_monomers:
    - G
    - C
  AA0038:
    id: AA0038
    name: O-phospho-L-threonine
    comments: 'Generating Enzyme: protein-threonine kinase (EC 2.7.1.37).'
    synonyms:
    - (2S,3R)-2-amino-3-(phosphonooxy)butanoic acid
    - 2-azanyl-3-(phosphonooxy)butanoic acid
    - threonine phosphate ester
    - O3-phosphothreonine
    - 2-amino-3-hydroxybutanoic acid 3-phosphate
    identifiers:
    - ns: cas
      id: 1114-81-4
    - ns: go
      id: GO:0018107
    - ns: mod
      id: MOD:00047
    - ns: pdb.ligand
      id: TPO
    - ns: chebi
      id: CHEBI:61971
    structure: O=C[C@H]([C@H](OP(=O)([O-])[O-])C)[NH3+]
    base_monomers:
    - T
  AA0542:
    id: AA0542
    name: 2'-hydroxy-L-tryptophan
    comments: This modification may be produced artifactually.
    synonyms:
    - 2-azanyl-3-(2-hydroxy-1H-indol-3-yl)propanoic acid
    - 2-hydroxy-L-tryptophan
    - (2S)-2-amino-3-(2-hydroxy-1H-indol-3-yl)propanoic acid
    - 2-hydroxy-tryptophan
    identifiers:
    - ns: pdb.ligand
      id: TRO
    - ns: mod
      id: MOD:01816
    structure: O=C[C@H](CC1C(=O)Nc2c1cccc2)[NH3+]
    base_monomers:
    - W
    monomer_bond_atoms:
    - molecule: Monomer
      element: C
      position: 7
    monomer_displaced_atoms:
    - molecule: Monomer
      element: H
      position: 7
    left_bond_atoms:
    - molecule: Monomer
      element: C
      position: 7
    right_bond_atoms:
    - molecule: Monomer
      element: N
      position: 16
    right_displaced_atoms:
    - molecule: Monomer
      element: H
      position: 16
    - molecule: Monomer
      element: H
      position: 16
  AA0447:
    id: AA0447
    name: (2S,3S,4R)-3,4-dihydroxyisoleucine
    comments: In some cases the stereochemistry for the second and third chiral centers
      have not been resolved.
    synonyms:
    - beta,gamma-dihydroxyisoleucine
    - (2S,3S,4R)-2-amino-3,4-dihydroxy-3-methylpentanoic acid
    - (3S,4R)-3,4-dihydroxyisoleucine
    identifiers:
    - ns: pdb.ligand
      id: TSI
    - ns: mod
      id: MOD:01376
    structure: OC[C@H]([C@@]([C@H](O)C)(O)C)[NH3+]
    base_monomers:
    - I
  AA0109:
    id: AA0109
    name: 2'-(S-L-cysteinyl)-L-histidine
    comments: Cysteinylhistidine probably does not have a functional role in the enzymatic
      activity of Neurospora crassa tyrosinase.
    synonyms:
    - S-(2'-histidyl)cysteine
    - (2R)-2-amino-3-[(4-[(2S)-2-amino-2-carboxyethyl]-1H-imidazol-2-yl)sulfanyl]propanoic
      acid
    - (2S)-2-amino-3-[2-([(2R)-2-amino-2-carboxyethyl]sulfanyl)-1H-imidazol-4-yl]propanoic
      acid
    identifiers:
    - ns: cas
      id: 77504-36-0
    - ns: mod
      id: MOD:00118
    - ns: go
      id: GO:0018233
    structure: O=C[C@H](CSc1[nH]cc(n1)C[C@@H](C=O)[NH3+])[NH3+]
    base_monomers:
    - H
    - C
  AA0483:
    id: AA0483
    name: L-threonine thiazole-4-carboxylic acid
    comments: 'Formed by the condensation of a cysteine thiol with the carbonyl of
      the preceding residue and alpha-beta dehydrogenation. Generating Enzyme: peptidyl-cysteine
      cyclase (EC 4.2.1.-); peptidyl-thiazoline dehydrogenase (EC 1.3.-.-).'
    synonyms:
    - 2-[(1S,2R)-1-amino-2-hydroxypropyl]-1,3-thiazole-4-carboxylic acid
    - 2-[1-azanyl-2-hydroxypropyl]-1,3-thiazole-4-carboxylic acid
    identifiers:
    - ns: mod
      id: MOD:01406
    - ns: pdb.ligand
      id: XAA
    structure: C[C@H]([C@H]([NH3+])c1nc(cs1)C=O)O
    base_monomers:
    - T
    - C
    monomer_bond_atoms:
    - molecule: Monomer
      element: C
      position: 15
    monomer_displaced_atoms:
    - molecule: Monomer
      element: H
      position: 15
    left_bond_atoms:
    - molecule: Monomer
      element: C
      position: 15
    right_bond_atoms:
    - molecule: Monomer
      element: N
      position: 6
    right_displaced_atoms:
    - molecule: Monomer
      element: H
      position: 6
    - molecule: Monomer
      element: H
      position: 6
  AA0237:
    id: AA0237
    name: O-(ADP-ribosyl)-L-serine
    comments: 'It is not known whether botulinum exoenzyme C3 catalyzes formation
      of the alpha or beta isomer. The alpha form is presented. The keyword "phosphoprotein"
      is not used with toxin modification. Generating Enzyme: NAD(P)+--serine ADP-ribosyltransferase
      (EC 2.4.2.-).'
    synonyms:
    - (S)-2-amino-3-([adenosine 5'-(trihydrogen diphosphate) 5'->5'-ester with alpha-D-ribofuranosyl]oxy)-propanoic
      acid
    - O3-(ADP-ribosyl)-L-serine
    - O3-alpha-D-ribofuranosyl-L-serine 5'->5'-ester with adenosine 5'-(trihydrogen
      diphosphate)
    - O3-[alpha-D-ribofuranoside 5'->5'-ester with adenosine 5'-(trihydrogen diphosphate)]-L-serine
    identifiers:
    - ns: go
      id: GO:0006471
    - ns: mod
      id: MOD:00242
    structure: O=C[C@H](CO[C@H]1O[C@@H]([C@H]([C@H]1O)O)COP(=O)(OP(=O)(OC[C@H]1O[C@H]([C@@H]([C@@H]1O)O)n1cnc2c1ncnc2N)[O-])[O-])[NH3+]
    base_monomers:
    - S
  AA0346:
    id: AA0346
    name: N-glycyl-1-(phosphatidyl)ethanolamine
    comments: A representative phospholipid structure is shown. Cleavage of a carboxyl
      terminal propeptide accompanies transamidation.
    synonyms:
    - (R)-1-hexadecanoyloxy-2-((Z)-9-octadecenoyloxy)-3-[2-(aminoacetylamino)ethyloxyphospho]propane
    - N-glycyl-1-palmitoyl-2-oleoyl-sn-glycero-3-phosphoethanolamine
    identifiers:
    - ns: go
      id: GO:0050495
    - ns: mod
      id: MOD:00351
    structure: CCCCCCCCCCCCCCCC(=O)OC[C@@H](OC(=O)CCCCCCCC=CCCCCCCCC)COP(=O)(OCCNC(=O)C[NH3+])[O-]
    base_monomers:
    - G
  AA0064:
    id: AA0064
    name: N-methyl-L-methionine
    comments: 'Polypeptides with monomethylated amino terminals can undergo premature
      cleavage during the coupling step of an Edman degradation. This can result in
      "preview" with both a residue and the following residue being seen from the
      first step on through a sequence. Although appropriate, the keyword "thioether
      bond" normally does not appear for this amino acid. Generating Enzyme: S-adenosylmethionine--methionyl-peptide
      N-methyltransferase (EC 2.1.1.-).'
    synonyms:
    - N-methylmethionine
    - 2-methylamino-4-(methylthio)butanoic acid
    - (2S)-2-methylamino-4-(methylsulfanyl)butanoic acid
    identifiers:
    - ns: mod
      id: MOD:00073
    - ns: chebi
      id: CHEBI:61886
    - ns: cas
      id: 42537-72-4
    - ns: pdb.ligand
      id: MME
    - ns: go
      id: GO:0018014
    structure: CSCC[C@H]([NH2+]C)C=O
    base_monomers:
    - M
    monomer_bond_atoms:
    - molecule: Monomer
      element: C
      position: 11
    monomer_displaced_atoms:
    - molecule: Monomer
      element: H
      position: 11
    left_bond_atoms:
    - molecule: Monomer
      element: C
      position: 11
    right_bond_atoms:
    - molecule: Monomer
      element: N
      position: 7
    right_displaced_atoms:
    - molecule: Monomer
      element: H
      position: 7
    - molecule: Monomer
      element: H
      position: 7
  AA0385:
    id: AA0385
    name: O-decanoyl-L-serine
    comments: 'Generating Enzyme: ghrelin O-acyltransferase, GOAT (EC 2.3.1.-).'
    synonyms:
    - (2S)-2-amino-3-(decanoyloxy)propanoic acid
    - O3-decanoyl-L-serine
    - L-serine decanoate ester
    identifiers:
    - ns: mod
      id: MOD:00390
    - ns: go
      id: GO:0042050
    structure: CCCCCCCCCC(=O)OC[C@@H](C=O)[NH3+]
    base_monomers:
    - S
  AA0390:
    id: AA0390
    name: O4-(N-acetylamino)glucosyl-L-hydroxyproline
    comments: See also RESID:AA0212 and RESID:AA0389 for other O4-glycosylated 4-hydroxyprolines.
    synonyms:
    - 4-[(2-N-acetylamino)-alpha-D-glucopyranosyl]oxyproline
    - O4-glycosyl-hydroxyproline
    - (2S,4R)-4-[2-acetamido-2-deoxy-alpha-D-glucopyranosyloxy]pyrrolidine-2-carboxylic
      acid
    - alpha-2-(N-acetylamino)glucopyranosyl-4-hydroxyproline
    - 4-(N-acetylglucosaminyloxy)proline
    identifiers:
    - ns: mod
      id: MOD:00758
    - ns: cas
      id: 10036-64-3
    structure: OC[C@H]1O[C@H](O[C@H]2C[NH2+][C@@H](C2)C=O)[C@@H]([C@H]([C@@H]1O)O)NC(=O)C
    base_monomers:
    - P
  E, Y:
    id: AA0283
    name: pyrroloquinoline quinone
    comments: In some prokaryotes, the pqqA protein is the origin of pyrroloquinoline
      quinone. In other organisms the endogenous source, if there is one, has not
      been established.
    synonyms:
    - 2,7,9-tricarboxy-1H-pyrrolo(2,3-f)quinoline-4,5-dione
    - 4,5-dihydro-4,5-dioxo-1H-pyrrolo[2,3-5,6]quinoline-2,7,9-tricarboxylic acid
    - methoxatin
    - 2,4,6-tricarboxylic-pyrrolo[2,3-5,6]quinoline 8,9-quinone
    - coenzyme PQQ
    identifiers:
    - ns: cas
      id: 72909-34-3
    - ns: mod
      id: MOD:00288
    - ns: go
      id: GO:0018189
    - ns: chebi
      id: CHEBI:18315
    - ns: pdb.ligand
      id: PQQ
    structure: '[O-]C(=O)c1cc(nc2c1c1[nH]c(cc1C(=O)C2=O)C(=O)[O-])C(=O)[O-]'
    base_monomers:
    - E
    - Y
  AA0402:
    id: AA0402
    name: O-mannosyl-L-serine
    comments: 'See also RESID:AA0154, RESID:AA0208, RESID:AA0209, RESID:AA0210, RESID:AA0291,
      RESID:AA0296, RESID:AA0297, RESID:AA0397, RESID:AA0398, RESID:AA0400, RESID:AA0404,
      RESID:AA0406, and RESID:AA0422 for other O-glycosylated serines. Generating
      Enzyme: dolichyl-phosphate-mannose-protein mannosyltransferase (EC 2.4.1.109).'
    synonyms:
    - O-mannopyranosylserine
    - O-glycosylserine
    - (2S)-2-amino-3-(alpha-D-mannopyranosyloxy)propanoic acid
    - O3-mannosylserine
    identifiers:
    - ns: cas
      id: 78609-14-0
    - ns: mod
      id: MOD:00810
    structure: O=C[C@H](CO[C@H]1O[C@H](CO)[C@H]([C@@H]([C@@H]1O)O)O)[NH3+]
    base_monomers:
    - S
  AA0145:
    id: AA0145
    name: O4'-(8alpha-FAD)-L-tyrosine
    comments: 'The keyword "phosphoprotein" is not used with flavin modifications
      linked through the flavin. Generating Enzyme: autocatalytic.'
    synonyms:
    - (2S)-2-amino-3-(4-[8alpha-riboflavin 5'-(trihydrogen diphosphate) 5'->5'-ester
      with adenosine]oxyphenyl)propanoic acid
    - 8alpha-(O4'-tyrosyl)FAD
    identifiers:
    - ns: mod
      id: MOD:00154
    - ns: pdb.ligand
      id: FAD
    - ns: go
      id: GO:0018296
    structure: O=C[C@H](Cc1ccc(cc1)OCc1cc2c(cc1C)nc1c(n2C[C@@H]([C@@H]([C@@H](COP(=O)(OP(=O)(OC[C@H]2O[C@H]([C@@H]([C@@H]2O)O)n2cnc3c2ncnc3N)[O-])[O-])O)O)O)nc(=O)[n-]c1=O)[NH3+]
    base_monomers:
    - Y
  AA0476:
    id: AA0476
    name: N6-(ADP-ribosyl)-L-lysine
    comments: 'The alpha form is presented. The keyword "phosphoprotein" is not used
      with ADP-ribosylation. Generating Enzyme: NAD(P)+--lysine ADP-ribosyltransferase
      (EC 2.4.2.-).'
    synonyms:
    - epsilon-ADP-ribosyllysine
    - 2-amino-6-(ADP-ribosyl)amino-hexanoic acid
    - (S)-2-amino-6-([adenosine 5'-(trihydrogen diphosphate) 5'->5'-ester with alpha-D-ribofuranosyl]amino)hexanoic
      acid
    - N6-alpha-D-ribofuranosyl-L-lysine 5'->5'-ester with adenosine 5'-(trihydrogen
      diphosphate)
    - N6-[alpha-D-ribofuranoside 5'->5'-ester with adenosine 5'-(trihydrogen diphosphate)]-L-lysine
    - N(zeta)-ADP-ribosyllysine
    identifiers:
    - ns: mod
      id: MOD:01399
    structure: O=C[C@H](CCCC[NH2+][C@H]1O[C@@H]([C@H]([C@H]1O)O)COP(=O)(OP(=O)(OC[C@H]1O[C@H]([C@@H]([C@@H]1O)O)n1cnc2c1NC=NC2N)[O-])[O-])[NH3+]
    base_monomers:
    - K
  C, Q:
    id: AA0108
    name: S-(L-isoglutamyl)-L-cysteine
    synonyms:
    - gamma-(S-cysteinyl)glutamic acid
    - (S,R)-2-amino-4-[S-(2-amino-2-carboxyethyl)thiocarboxy]butanoic acid
    - (2S)-2-amino-5-[(2R)-2-amino-2-carboxyethyl]sulfanyl-5-oxopentanoic acid
    - 2-amino-5-(2-amino-2-carboxyethyl)thio-5-oxopentanoic acid
    identifiers:
    - ns: go
      id: GO:0018232
    - ns: mod
      id: MOD:00117
    - ns: cas
      id: 105580-05-0
    - ns: chebi
      id: CHEBI:22021
    structure: O=C[C@H](CCC(=O)SC[C@@H](C=O)N)[NH3+]
    base_monomers:
    - Q
    - C
  AA0153:
    id: AA0153
    name: O5-glucosylgalactosyl-L-hydroxylysine
    comments: 'Some forms of lysyl hydroxylase (EC 1.14.11.4) are multifunctional
      and possess both transferase activities. Generating Enzyme: procollagen galactosyltransferase
      (EC 2.4.1.50); procollagen glucosyltransferase (EC 2.4.1.66).'
    synonyms:
    - 5-(2-O-alpha-D-glucopyranosyl-beta-D-galactopyranosyl)oxy-L-lysine
    - (2S,5R)-2,6-diamino-5-[2-O-(alpha-D-glucopyranosyl)-beta-D-galactopyranosyloxy]hexanoic
      acid
    identifiers:
    - ns: go
      id: GO:0006493
    - ns: cas
      id: 32448-35-4
    - ns: mod
      id: MOD:00162
    structure: O=C[C@H](CC[C@@H](O[C@@H]1O[C@H](CO)[C@@H]([C@@H]([C@H]1O[C@H]1O[C@H](CO)[C@H]([C@@H]([C@H]1O)O)O)O)O)C[NH3+])[NH3+]
    base_monomers:
    - K
  AA0594:
    id: AA0594
    name: labionine
    comments: This three residue cross-link modification includes both a thioether
      bond and an alpha-linked carbon-carbon bond.
    synonyms:
    - (2S,4S)-2,4-diamino-2-[([(2R)-2-amino-2-carboxyethyl]sulfanyl)methyl]pentanedioic
      acid
    - (2S,4S,8R)-labionin
    - (2S,4S,8R)-2,4,8-triamino-4-carboxy-6-thianonanedioic acid
    identifiers:
    - ns: mod
      id: MOD:01948
    structure: O=C[C@H](CSC[C@](C[C@@H](C=O)[NH3+])(C=O)N)[NH3+]
    base_monomers:
    - S
    - C
  AA0434:
    id: AA0434
    name: hydroxyglycine
    comments: The S form, produced by peptidylglycine alpha-hydroxylating monooxygenase,
      is shown.
    synonyms:
    - aminohydroxyacetic acid
    - alpha-hydroxyglycine
    - amino(hydroxy)acetic acid
    identifiers:
    - ns: chebi
      id: CHEBI:38048
    - ns: mod
      id: MOD:01180
    - ns: cas
      id: 4746-62-7
    structure: N[C@H](C=O)O
    base_monomers:
    - G
  AA0531:
    id: AA0531
    name: 5-hydroxy-N6-(beta-lysyl)-L-lysine
    comments: 'This modification is produced from N6-acylation of lysine by a lysyl-adenylate.
      However, evidence on whether alpha- or beta-lysyl adenylate is used, and the
      intermediates on the pathway appears to be in conflict (see RESID:AA0530). The
      modified lysine residue is homologous to the lysine modified to hypusine in
      eukaryotic and archaeal translation initiation factor 5A. The structure of this
      modification has not been established. The original proposed structure was not
      hydroxylated. Neither the location of the hydroxyl, shown as a 5-hydroxy, or
      its stereochemistry is known. Generating Enzyme: translation elongation factor
      P-lysine 2,3-aminomutase YjeK (EC 5.4.3.-); translation elongation factor P-lysine
      monooxygenase YfcM (EC 1.14.99.-).'
    synonyms:
    - 5-hydroxy-N6-[(3R)-beta-lysyl]lysine
    - (2S)-2-amino-6-([(3R)-3,6-diaminohexanoyl]amino)-5-hydroxyhexanoic acid
    - EF-P lysine derivative
    - N6-[(3R)-3,6-diaminohexanoyl]-L-5-hydroxylysine
    - lysyl spermidine derivative [misidentification]
    identifiers:
    - ns: go
      id: GO:0072580
    - ns: mod
      id: MOD:01780
    structure: O=C[C@H](CC[C@H](CNC(=O)C[C@H](CCC[NH3+])[NH3+])O)[NH3+]
    base_monomers:
    - K
  AA0320:
    id: AA0320
    name: L-beta-methylthioasparagine
    comments: There is a second chiral center. The (2R,3R) form is shown. This modification
      was predicted for ribosomal protein S12 in Bacillus subtilis when the sequence
      in the original version of the genome was reported to have asparagine rather
      than aspartic acid at the position of the methylthioaspartic acid modification
      (see RESID:AA0232). Two groups independently confirmed that the genome sequence
      was erroroneous. The sequence in the revised genome has aspartic acid at that
      position.
    synonyms:
    - beta-(methylthio)asparagine
    - 2,4-diamino-3-(methylsulfanyl)-4-oxobutanoic acid
    - (2R,3Xi)-2-amino-3-(methylsulfanyl)-4-butanediamic acid
    - 3-carboxamido-S-methyl-cysteine
    identifiers:
    - ns: go
      id: GO:0042259
    - ns: mod
      id: MOD:00325
    structure: CS[C@H]([C@@H](C=O)N)C(=O)N
    base_monomers:
    - N
  H, Y:
    id: AA0270
    name: 3'-(1'-L-histidyl)-L-tyrosine
    comments: This modification is different from the modification 3-(3'-L-histidyl)-L-tyrosine,
      see RESID:AA0250.
    synonyms:
    - 3'-(N1'-histidyl)tyrosine
    - 3'-(tau-histidyl)tyrosine
    - (2S)-2-amino-3-[1-(5-[(2S)-2-amino-2-carboxyethyl]-2-hydroxyphenyl)-1H-imidazol-4-yl]propanoic
      acid
    - 3'-(tele-histidyl)tyrosine
    - 3'-(N(epsilon)-histidyl)tyrosine
    identifiers:
    - ns: mod
      id: MOD:00275
    - ns: go
      id: GO:0018152
    - ns: chebi
      id: CHEBI:19837
    structure: O=C[C@H](Cc1ccc(c(c1)n1cnc(c1)C[C@@H](C=O)[NH3+])O)[NH3+]
    base_monomers:
    - H
    - Y
  C, D:
    id: AA0314
    name: 3-(S-L-cysteinyl)-L-aspartic acid
    synonyms:
    - (2R,3S)-2-amino-3-([(2R)-2-amino-2-carboxyethyl]sulfanyl)butanedioic acid
    - (2R,3S,6R)-2,6-diamino-3-carboxy-4-thiaheptanedioic acid
    - 3-carboxy-L-lanthionine
    identifiers:
    - ns: mod
      id: MOD:00319
    - ns: go
      id: GO:0019928
    structure: O=C[C@H](CS[C@@H]([C@@H](C=O)[NH3+])C(=O)[O-])[NH3+]
    base_monomers:
    - D
    - C
  AA0471:
    id: AA0471
    name: cysteine-5-amino-3,4,5,6-tetrahydropyridine-2,5-dicarboxylic acid
    comments: Formed by the metathesis of two didehydroalanines made from serines,
      condensation with a cysteine carbonyl and dehydrogenation.
    synonyms:
    - (5R,6R)-5-amino-6-[(1R)-1-amino-2-sulfanylethyl]-3,4,5,6-tetrahydropyridine-2,5-dicarboxylic
      acid
    - L-cysteine 5-aminopiperideine-2,5-dicarboxylic acid
    identifiers:
    - ns: pdb.ligand
      id: XBB
    - ns: mod
      id: MOD:01394
    structure: O=CC1=N[C@@H]([C@@](CC1)(N)C=O)[C@H](CS)[NH3+]
    base_monomers:
    - S
    - C
    monomer_bond_atoms:
    - molecule: Monomer
      element: C
      position: 11
    monomer_displaced_atoms:
    - molecule: Monomer
      element: H
      position: 11
    left_bond_atoms:
    - molecule: Monomer
      element: C
      position: 11
    right_bond_atoms:
    - molecule: Monomer
      element: N
      position: 17
    right_displaced_atoms:
    - molecule: Monomer
      element: H
      position: 17
    - molecule: Monomer
      element: H
      position: 17
  AA0116:
    id: AA0116
    name: N6-(4-amino-2-hydroxybutyl)-L-lysine
    comments: 'Hypusine appears to occur uniquely in translation initiation factor
      eIF-5A. For the detectable intermediate form, L-deoxyhypusine, in either deoxyhypusine
      synthase or in initiation factor 5A, eIF5A, see RESID:AA0564. It is highly probable
      that, like prokaryotic elongation factor EF-P, eIF-5A acts to relieve ribosome
      stalling during the translation of polyproline and prolylglycine sequences.
      The hypusine residue may extend into the ribosome active site and assist in
      catalysis of the petidyl transfer. Generating Enzyme: deoxyhypusine synthase
      (EC 2.5.1.46); deoxyhypusine monooxygenase (EC 1.14.99.29).'
    synonyms:
    - N6-(4-amino-2-hydroxybutyl)-L-lysine
    - (2S)-2-amino-6-([(2R)-4-amino-2-hydroxybutyl]amino)hexanoic acid
    - 2-azanyl-6-[(4-azanyl-2-hydroxybutyl)azanyl]hexanoic acid
    - (2S,9R)-2,11-diazanyl-9-hydroxy-7-azaundecanoic acid
    - (2S,9R)-hypusine
    identifiers:
    - ns: go
      id: GO:0008612
    - ns: cas
      id: 34994-11-1
    - ns: chebi
      id: CHEBI:21858
    - ns: mod
      id: MOD:00125
    structure: O=C[C@H](CCCC[NH2+]C[C@@H](CC[NH3+])O)[NH3+]
    base_monomers:
    - K
  AA0568:
    id: AA0568
    name: N6-malonyl-L-lysine
    comments: The responsible generating enzyme activity is not identified. This modification
      can be reversed by Sirt5.
    synonyms:
    - 2-azanyl-6-[(carboxyacetyl)azanyl]hexanoic acid
    - N(epsilon)-(malonyl)lysine
    - N6-(carboxyacetyl)lysine
    - malonyllysine
    - (2S)-2-amino-6-[(carboxyacetyl)amino]hexanoic acid
    - N6-malonyllysine
    identifiers:
    - ns: go
      id: GO:0044392
    - ns: mod
      id: MOD:01893
    structure: O=C[C@H](CCCCNC(=O)CC(=O)[O-])[NH3+]
    base_monomers:
    - K
    monomer_bond_atoms:
    - molecule: Monomer
      element: C
      position: 10
    monomer_displaced_atoms:
    - molecule: Monomer
      element: H
      position: 10
    left_bond_atoms:
    - molecule: Monomer
      element: C
      position: 10
    right_bond_atoms:
    - molecule: Monomer
      element: N
      position: 16
    right_displaced_atoms:
    - molecule: Monomer
      element: H
      position: 16
    - molecule: Monomer
      element: H
      position: 16
  AA0223:
    id: AA0223
    name: S-diphytanylglycerol diether-L-cysteine
    comments: The stereochemistry of the glycerol has not been determined. The S form
      is shown.
    synonyms:
    - S-[2',3'-bis(phytanyloxy)propyl]cysteine
    - S-archaeol cysteine
    - (2R)-2-amino-3-([(2S)-2,3-bis(3,7,11,15-tetramethylhexadecanyloxy)propyl]sulfanyl)propanoic
      acid
    identifiers:
    - ns: go
      id: GO:0018115
    - ns: mod
      id: MOD:00228
    structure: O=C[C@H](CSC[C@@H](OCC[C@@H](CCC[C@@H](CCC[C@@H](CCCC(C)C)C)C)C)COCC[C@@H](CCC[C@@H](CCC[C@@H](CCCC(C)C)C)C)C)[NH3+]
    base_monomers:
    - C
  AA0407:
    id: AA0407
    name: S-stearoyl-L-cysteine
    comments: 'Although the predominant palmitoyl transferase in mammalian systems
      appears to utilize a mixture of saturated and unsaturated fatty acids, some
      systems may be more specific in their incorporation of other fatty acids.  See
      RESID:AA0307 and RESID:AA0308. This modification may be misidentified as S-palmitoyl-cysteine
      (see RESID:AA0106) when labeled palmitate is used without determining whether
      metabolic conversion has occurred. Generating Enzyme: protein-cysteine S-stearoyltransferase
      (EC 2.3.1.-).'
    synonyms:
    - (R)-2-amino-3-(octadecanoylsulfanyl)propanoic acid
    - 2-amino-3-(octadecanoylthio)propanoic acid
    - cysteine octadecanoate thioester
    - cysteine stearate thioester
    identifiers:
    - ns: mod
      id: MOD:00816
    structure: CCCCCCCCCCCCCCCCCC(=O)SC[C@@H](C=O)N
    base_monomers:
    - C
  AA0509:
    id: AA0509
    name: 3'-iodo-L-tyrosine
    synonyms:
    - 3-iodotyrosine
    - (2S)-2-amino-3-(4-hydroxy-3-iodophenyl)propanoic acid
    - 4-hydroxy-3-iodo-phenylalanine
    - 3-iodo-L-tyrosine
    - MIT
    identifiers:
    - ns: pdb.ligand
      id: IYR
    - ns: chebi
      id: CHEBI:27847
    - ns: cas
      id: 70-78-0
    - ns: mod
      id: MOD:01612
    structure: O=C[C@H](Cc1ccc(c(c1)I)O)[NH3+]
    base_monomers:
    - Y
  AA0445:
    id: AA0445
    name: (2S,4R)-4,5-dihydroxyleucine
    synonyms:
    - (4R)-4,5-dihydroxyleucine
    - (2S,4R)-2-amino-4,5-dihydroxy-4-methylpentanoic acid
    - gamma,delta-dihydroxyleucine
    identifiers:
    - ns: mod
      id: MOD:01375
    structure: C[C@](CO)(C[C@H]([NH3+])C=O)O
    base_monomers:
    - L
    monomer_bond_atoms:
    - molecule: Monomer
      element: C
      position: 12
    monomer_displaced_atoms:
    - molecule: Monomer
      element: H
      position: 12
    left_bond_atoms:
    - molecule: Monomer
      element: C
      position: 12
    right_bond_atoms:
    - molecule: Monomer
      element: N
      position: 8
    right_displaced_atoms:
    - molecule: Monomer
      element: H
      position: 8
    - molecule: Monomer
      element: H
      position: 8
  AA0360:
    id: AA0360
    name: N-(L-isoglutamyl)-glycine
    comments: For the "lariat" or "lasso" cross-link between glycine and aspartic
      acid, see RESID:AA0126.
    synonyms:
    - N-gamma-glutamylglycine
    - isoglutamyl glycine
    - (S)-2-amino-5-(carboxymethyl)amino-5-oxopentanoic acid
    - 2-amino-N5-(carboxymethyl)-pentanediamic acid
    identifiers:
    - ns: mod
      id: MOD:00365
    - ns: go
      id: GO:0050986
    - ns: cas
      id: 1948-29-4
    structure: O=CCNC(=O)CC[C@@H](C=O)[NH3+]
    base_monomers:
    - E
    - G
  U:
    id: AA0022
    name: L-selenocysteine
    comments: 'Selenocysteine is translated for the UGA codon in some genetic systems.
      It has not yet been demonstrated to arise alternatively from a post-translational
      modification. Although the single letter symbol U is recommended by IUBMB, many
      software applications fail to recognize it, and some sequence databases may
      use the single letter symbol C. Generating Enzyme: serine--tRNA ligase (EC 6.1.1.11);
      L-seryl-tRNA(Sec) selenium transferase, SelA (EC 2.9.1.1); O-phosphoseryl-tRNA(Sec)
      kinase (EC 2.7.1.164); O-phospho-L-seryl-tRNA(Sec):L-selenocysteinyl-tRNA synthase,
      SepSecS (EC 2.9.1.2).'
    synonyms:
    - 3-selenylalanine
    - (2R)-2-amino-3-selanylpropanoic acid
    - 2-azanyl-3-selanylpropanoic acid
    - selenium cysteine
    - SeCys
    identifiers:
    - ns: mod
      id: MOD:00031
    - ns: go
      id: GO:0001514
    - ns: cas
      id: 10236-58-5
    - ns: chebi
      id: CHEBI:30000
    - ns: pdb.ligand
      id: CSE
    - ns: mod
      id: MOD:00686
    structure: N[C@H](C=O)C[SeH]
    base_monomers:
    - U
    - C
  AA0229:
    id: AA0229
    name: L-cysteine glutathione disulfide
    comments: Disulfide formation with free glutatione extracellularly is probably
      not enzymatically catalyzed.
    synonyms:
    - L-gamma-glutamyl-L-cysteinyl-glycine (2-1')-disulfide with L-cysteine
    - (2S)-2-amino-3-((2S)-2-((4R)-4-amino-4-carboxyl-1-oxobutyl)amino-3-(carboxylmethyl)amino-3-oxo-propyl)dithio-propanoic
      acid
    - N-(N-gamma-glutamyl-cystinyl)-glycine
    - cysteinyl glutathione
    identifiers:
    - ns: cas
      id: 13081-14-6
    - ns: chebi
      id: CHEBI:21264
    - ns: go
      id: GO:0018118
    - ns: pdb.ligand
      id: GSH
    - ns: mod
      id: MOD:00234
    structure: O=C[C@H](CSSC[C@@H](C(=O)NCC(=O)[O-])NC(=O)CC[C@@H](C(=O)[O-])[NH3+])[NH3+]
    base_monomers:
    - C
  AA0426:
    id: AA0426
    name: S-(15-deoxy-Delta12,14-prostaglandin J2-9-yl)-L-cysteine
    comments: 'Generating Enzyme: autocatalytic.'
    synonyms:
    - (2R)-2-amino-3-([(5Z,9Xi,12E,14Z)-1-hydroxy-1,11-oxoprosta-5,12,14-trien-9-yl]sulfanyl)propanoic
      acid
    - (5Z,9Xi,12E,14Z)-9-([(2R)-2-amino-3-carboxyethyl]sulfanyl)-11-oxoprosta-5,12,14-trien-1-oic
      acid
    identifiers:
    - ns: chebi
      id: CHEBI:27485
    - ns: mod
      id: MOD:01174
    - ns: cas
      id: 60203-57-8
    structure: CCCCCC=CC=C1C(=O)C[C@H]([C@@H]1CC=CCCCC(=O)[O-])SC[C@@H](C=O)[NH3+]
    base_monomers:
    - C
  AA0458:
    id: AA0458
    name: aminomalonic acid
    comments: This modification in the modeled protein has not been chemically confirmed.
      As a free amino acid, aminomalonic acid is achiral. However, originating from
      (2S)-serine in a protein, the residue would be named as a (2R)-2,3-diamino-3-oxopropanoic
      acid, with the serine carbon-3 carboxyl taking precedence, becoming carbon-1,
      and changing the stereochemical designation. The PDB Hetgroup FGL was originally
      designated as the "C(alpha)-formyl glycine" active site residue L-3-oxoalanine
      (see RESID:AA0185) observed in its hydrated form. That structure, a gem-diol
      with an sp(3) carbon, was misinterpreted as a carboxyl with an sp(2) carbon
      and assigned to aminomalonic acid instead.
    synonyms:
    - aminopropanedioic acid
    - Ama
    - 2-carboxyglycine
    identifiers:
    - ns: cas
      id: 1068-84-4
    - ns: mod
      id: MOD:01384
    - ns: pdb.ligand
      id: FGL
    structure: O=C[C@H](C(=O)[O-])[NH3+]
    base_monomers:
    - S
  AA0590:
    id: AA0590
    name: N6-oleoyl-L-lysine
    comments: 'Generating Enzyme: peptidyl-lysine N6-oleoyltransferase (EC 2.3.1.-).'
    synonyms:
    - (2S)-2-amino-6-([(9Z)-octadec-9-enoyl]amino)hexanoic acid
    - N6-[(9Z)-1-oxo-9-octadecenyl]lysine
    identifiers:
    - ns: mod
      id: MOD:01936
    - ns: cas
      id: 23499-75-4
    structure: CCCCCCCCC=CCCCCCCCC(=O)NCCCC[C@@H](C=O)[NH3+]
    base_monomers:
    - K
  AA0305:
    id: AA0305
    name: N5-methyl-L-arginine
    comments: 'This modification should not be confused with 5-methylarginine (see
      RESID:AA0272). Generating Enzyme: protein-arginine N5-methyltransferase (EC
      2.1.1.-).'
    synonyms:
    - (2S)-2-amino-5-(N-methylcarbamimidamido)pentanoic acid
    - N5-carbamimidoyl-N5-methyl-L-ornithine
    - delta-N-methylarginine
    identifiers:
    - ns: chebi
      id: CHEBI:21848
    - ns: go
      id: GO:0019701
    - ns: mod
      id: MOD:00310
    structure: O=C[C@H](CCCN([C]([NH3+])N)C)[NH3+]
    base_monomers:
    - R
  AA0541:
    id: AA0541
    name: L-glutamate thiazole-4-carboxylic acid
    comments: 'Formed by the condensation of a cysteine thiol with the carbonyl of
      the preceding residue and alpha-beta dehydrogenation. This modification is currently
      represented in the PDB as part of the HET group for the entire molecule of nosiheptide.
      Generating Enzyme: peptidyl-cysteine cyclase (EC 4.2.1.-); peptidyl-thiazoline
      dehydrogenase (EC 1.3.-.-).'
    synonyms:
    - 2-[(1S)-1-amino-3-carboxypropyl]-1,3-thiazole-4-carboxylic acid
    - 2-[-1-azanyl-3-carboxypropyl]-1,3-thiazole-4-carboxylic acid
    identifiers:
    - ns: pdb.ligand
      id: BB9
    - ns: mod
      id: MOD:01815
    structure: O=Cc1csc(n1)[C@@H](CCC(=O)[O-])[NH3+]
    base_monomers:
    - E
    - C
  K, T:
    id: AA0440
    name: N6-(L-threonyl)-L-lysine
    comments: This interchain cross-link is formed between a lysine residue and a
      threonine residue in polymerized streptococcal pilin.
    synonyms:
    - (2S)-2-amino-6-([(2S,3R)-2-amino-3-hydroxybutanoyl]amino)hexanoic acid
    - N6-threonyl-lysine
    identifiers:
    - ns: mod
      id: MOD:00924
    structure: O=C[C@H](CCCCNC(=O)[C@H]([C@H](O)C)[NH3+])[NH3+]
    base_monomers:
    - K
    - T
  AA0325:
    id: AA0325
    name: (phospho-5'-guanosine)-L-histidine
    comments: It is not known whether the phosphoramide bond is formed with the tele-
      or pros-nitrogen of histidine. The tele-linked form is presented.
    synonyms:
    - N(tau)-5'-guanylic-L-histidine
    - N1'-guanylylated histidine
    - L-histidine 5'-guanosine phosphoramidester
    - tele-5'-guanylic-L-histidine
    - (2S)-2-amino-3-(1-(5'-adenosine phosphono)imidazol-4-yl)propanoic acid
    - L-histidine monoanhydride with 5'-guanylic acid
    identifiers:
    - ns: mod
      id: MOD:00330
    - ns: pdb.ligand
      id: 5GP
    - ns: go
      id: GO:0045427
    structure: O=C[C@H](Cc1ncn(c1)P(=O)(OC[C@H]1O[C@H]([C@@H]([C@@H]1O)O)n1cnc2c1nc(N)[nH]c2=O)[O-])[NH3+]
    base_monomers:
    - H
  AA0082:
    id: AA0082
    name: L-arginine amide
    comments: 'Generating Enzyme: peptidylglycine monooxygenase (EC 1.14.17.3).'
    synonyms:
    - argininamide
    - 2-amino-5-guanidinopentanamide
    - (2S)-2-amino-5-[(diaminomethylidene)amino]pentanamide
    - 2-amino-5-carbamimidamidopentanamide
    identifiers:
    - ns: pdb.ligand
      id: AAR
    - ns: go
      id: GO:0018035
    - ns: cas
      id: 2788-83-2
    - ns: mod
      id: MOD:00091
    - ns: chebi
      id: CHEBI:21236
    structure: NC(=[NH2+])NCCC[C@@H](C(=O)N)[NH3+]
    base_monomers:
    - R
    monomer_bond_atoms:
    - molecule: Monomer
      element: C
      position: 12
    monomer_displaced_atoms:
    - molecule: Monomer
      element: H
      position: 12
    left_bond_atoms:
    - molecule: Monomer
      element: C
      position: 12
    right_bond_atoms:
    - molecule: Monomer
      element: N
      position: 15
    right_displaced_atoms:
    - molecule: Monomer
      element: H
      position: 15
    - molecule: Monomer
      element: H
      position: 15
  AA0368:
    id: AA0368
    name: 3'-(L-tyros-O4'-yl)-L-tyrosine
    comments: 'This cross-link can be produced as an oxidation artifact, or enzymatically
      by enzymes like myeloperoxidase. Since the enzymatic reaction proceeds by a
      free-radical mechanism, the cross-link can be aleatoric with 2, 3 or 4 tyrosines
      rings becoming linked in several possible ways.  See also RESID:AA0367. Generating
      Enzyme: myeloperoxidase (EC 1.11.1.7).'
    synonyms:
    - 2-amino-3-[4-(5-[(2S)-2-amino-2-carboxyethyl]-2-hydroxyphenoxy)phenyl]propanoic
      acid
    - (2S)-2-amino-3-[3-(4-[(2S)-2-amino-2-carboxyethyl]phenoxy)-4-hydroxyphenyl]propanoic
      acid
    - O-(5-(2-amino-2-carboxyethyl)-2-hydroxyphenyl)-L-tyrosine
    - isodityrosine
    identifiers:
    - ns: mod
      id: MOD:00373
    - ns: cas
      id: 83118-65-4
    - ns: go
      id: GO:0030960
    structure: O=C[C@H](Cc1ccc(cc1)Oc1cc(ccc1O)C[C@@H](C=O)[NH3+])[NH3+]
    base_monomers:
    - Y
  AA0480:
    id: AA0480
    name: (2S)-4,5,5'-trihydroxyleucine
    synonyms:
    - (2S)-2-amino-4,5-dihydroxy-4-(hydroxymethyl)pentanoic acid
    - 4,5,5'-trihydroxyleucine
    - gamma,delta,delta'-trihydroxyleucine
    identifiers:
    - ns: mod
      id: MOD:01403
    structure: OCC(C[C@@H](C=O)N)(CO)O
    base_monomers:
    - L
  AA0044:
    id: AA0044
    name: N-acetyl-L-glutamic acid
    comments: 'Generating Enzyme: peptide alpha-N-acetyltransferase (EC 2.3.1.88).'
    synonyms:
    - 2-(acetylamino)pentanedioic acid
    - acetylglutamic acid
    - (2S)-2-(acetamido)pentanedioic acid
    - 2-(acetylazanyl)pentanedioic acid
    identifiers:
    - ns: cas
      id: 1188-37-0
    - ns: pdb.ligand
      id: ACE
    - ns: chebi
      id: CHEBI:17533
    - ns: go
      id: GO:0018002
    - ns: mod
      id: MOD:00053
    structure: O=C[C@@H](NC(=O)C)CCC(=O)[O-]
    base_monomers:
    - E
  AA0299:
    id: AA0299
    name: L-leucine methyl ester
    comments: 'The carboxy-terminal motif for this modification, [PAMV][DG]YFL*, is
      strongly conserved. Generating Enzyme: [phosphatase 2A protein]-leucine-carboxy
      methyltransferase (EC 2.1.1.233).'
    synonyms:
    - alpha-aminoisocaproic methyl ester
    - methyl (2S)-2-amino-4-methylpentanoate
    - 2-amino-4-methylpentanoic methyl ester
    - methyl L-leucinate
    identifiers:
    - ns: pdb.ligand
      id: MLL
    - ns: cas
      id: 2666-93-5
    - ns: go
      id: GO:0018439
    - ns: chebi
      id: CHEBI:44075
    - ns: mod
      id: MOD:00304
    structure: COC(=O)[C@H](CC(C)C)[NH3+]
    base_monomers:
    - L
    monomer_bond_atoms:
    - molecule: Monomer
      element: C
      position: 3
    monomer_displaced_atoms:
    - molecule: Monomer
      element: H
      position: 3
    left_bond_atoms:
    - molecule: Monomer
      element: C
      position: 3
    right_bond_atoms:
    - molecule: Monomer
      element: N
      position: 11
    right_displaced_atoms:
    - molecule: Monomer
      element: H
      position: 11
    - molecule: Monomer
      element: H
      position: 11
  AA0115:
    id: AA0115
    name: N6-1-carboxyethyl-L-lysine
    comments: 'Generating Enzyme: autocatalytic.'
    synonyms:
    - N6-(1-carboxyethyl)lysine
    - (2S)-2-amino-6-([(1S)-1-carboxyethyl]amino)hexanoic acid
    - NZ-(1-carboxyethyl)lysine
    identifiers:
    - ns: chebi
      id: CHEBI:53015
    - ns: pdb.ligand
      id: MCL
    - ns: cas
      id: 68852-50-6
    - ns: go
      id: GO:0018238
    - ns: mod
      id: MOD:00124
    structure: O=C[C@H](CCCC[NH2+][C@H](C(=O)[O-])C)[NH3+]
    base_monomers:
    - K
  AA0080:
    id: AA0080
    name: O-palmitoyl-L-serine
    comments: The palmitate represents a mixture of saturated and unsaturated fatty
      acids.
    synonyms:
    - L-serine hexadecanoate ester
    - (2S)-2-amino-3-(hexadecanoyloxy)propanoic acid
    - serine palmitate ester
    - O3-palmitoyl-serine
    identifiers:
    - ns: pdb.ligand
      id: PLM
    - ns: go
      id: GO:0018221
    - ns: mod
      id: MOD:00089
    - ns: cas
      id: 88815-78-5
    structure: CCCCCCCCCCCCCCCC(=O)OC[C@@H](C=O)[NH3+]
    base_monomers:
    - S
  AA0610:
    id: AA0610
    name: 3-methyl-L-lanthionine
    comments: 'There are 3 chiral centers, so there are 8 possible stereoisomers.
      Bacterial peptidyl-cysteine dehydroalanine/dehydrobutyrine ligase and peptide
      conformation preferentially produce the (2S,3S,2''R) diastereomer. The cysteine
      maintains its L configuration (R chirality), while the threonine 2-aminobutanoate
      skeleton koses and then regains an L configuration (R chirality). For the (2S,3S,2''R),
      see RESID:AA0112. Generating Enzyme: peptidyl-phosphoserine/phosphothreonine
      dehydratase (EC 4.2.1.-); peptidyl-cysteine dehydroalanine/dehydrobutyrine ligase
      (EC 6.2.-.-).'
    synonyms:
    - 2-azanyl-3-[(2-azanyl-2-carboxyethyl)sulfanyl]butanoic acid
    - (2R,3R,6R)-2,6-diamino-3-methyl-4-thiaheptanedioic acid
    - (2R,3R,6R)-3-methyllanthionine
    - (2R,3R)-2-amino-3-([(2R)-2-amino-2-carboxyethyl]sulfanyl)butanoic acid
    - cysteine-3-L-butyrine thioether
    - (2R,3R,2'R)-2-amino-3-[(2-amino-2-carboxyethyl)thio]butanoic acid
    - 3-methyl-L,L-lanthionine
    identifiers:
    - ns: mod
      id: MOD:01968
    structure: O=C[C@H](CS[C@@H]([C@@H](C=O)[NH3+])C)[NH3+]
    base_monomers:
    - T
    - C
  AA0420:
    id: AA0420
    name: N4-(N-acetylamino)galactosyl-L-asparagine
    comments: This modification occurs in archaebacterial cell surface proteins with
      an NX[ST] motif. See also RESID:AA0151 and RESID:AA0421 for other N4-glycosylated
      asparagines.
    synonyms:
    - N4-glycosylasparagine
    - N4-glycosyl-L-asparagine
    - N4-(N-acetylgalactosaminyl)asparagine
    - N4-(2-acetamido-2-deoxy-beta-D-galactopyranosyl)-L-asparagine
    - N4-asparagine-beta-N-acetylgalactosaminide
    - N4-(2-acetylamino-2-deoxy-beta-D-galactopyranosyl)-L-asparagine
    - (2S)-2-amino-4-(2-acetamido-2-deoxy-beta-D-galactopyranosyl)amino-4-oxobutanoic
      acid
    identifiers:
    - ns: cas
      id: 100991-94-4
    - ns: mod
      id: MOD:00832
    structure: O=C[C@H](CC(=O)N[C@H]1O[C@H](CO)[C@@H]([C@@H]([C@H]1NC(=O)C)O)O)N
    base_monomers:
    - N
  AA0607:
    id: AA0607
    name: N4-(2,4-diacetamido-2,4,6-trideoxy-D-glucosyl)-L-serine
    comments: Bacillosamine is a trivial name formed by modification of a non-standard
      monosaccharide parent name, and is not recommended by the IUPAC Nomenclature
      Committee. Some authors use bacillosamine to refer to the diacetylated form,
      rather than the unacetylated form. For O-(2,4-diacetamido-2,4-dideoxy-D-glucosyl)-L-serine,
      see RESID:AA0499.
    synonyms:
    - (2S)-2-amino-4-[(2,4-diacetamido-2,4,6-trideoxy-beta-D-glucopyranosyl)oxy]propanoic
      acid
    - DABA
    - O-[N2,N4-diacetylbacillosaminyl]serine
    - DiNAcBac
    - DATDH
    - O-[2,4-bis(acetylamino)-2,4,6-trideoxy-beta-D-glucopyranosyl]-L-serine
    - O-[N,N-diacetylbacillosaminyl]serine
    identifiers:
    - ns: mod
      id: MOD:01963
    structure: O=C[C@H](CO[C@@H]1O[C@H](C)[C@H]([C@@H]([C@H]1NC(=O)C)O)NC(=O)C)[NH3+]
    base_monomers:
    - S
  AA0047:
    id: AA0047
    name: N-acetyl-L-isoleucine
    comments: The occurrence of this modification has not been confirmed.
    synonyms:
    - 2-acetylamino-3-methylpentanoic acid
    - acetylisoleucine
    - 2-acetylazanyl-3-methylpentanoic acid
    - (2S,3S)-2-acetamido-3-methylpentanoic acid
    identifiers:
    - ns: chebi
      id: CHEBI:21555
    - ns: go
      id: GO:0017194
    - ns: mod
      id: MOD:00056
    - ns: cas
      id: 3077-46-1
    structure: O=C[C@H]([C@H](CC)C)NC(=O)C
    base_monomers:
    - I
  AA0219:
    id: AA0219
    name: 1-chondroitin sulfate-L-aspartic acid ester
    synonyms:
    - 1-aspartic acid ester with 6-chondroitin 4-sulfate
    - poly[beta-1,4-D-glucopyranuronosyl-beta-1,3-(2-acetamido-2-deoxy-4-sulfate D-galactosyl)]beta-1,4-D-glucopyranuronosyl-beta-1,3-(2-acetamido-2-deoxy-4-sulfate-6-(1-L-aspartyl)-D-galactose)
    - protein-glycosaminoglycan-protein cross-link
    identifiers:
    - ns: mod
      id: MOD:00224
    - ns: go
      id: GO:0019800
    structure: CC(=O)N[C@H]1[C@H](O)O[C@@H]([C@@H]([C@@H]1O[C@@H]1O[C@@H](C[C@@H]([C@H]1O)O)C(=O)[O-])OS(=O)(=O)[O-])COC(=O)[C@H](CC(=O)[O-])[NH3+]
    base_monomers:
    - D
  AA0217:
    id: AA0217
    name: 2'-alpha-mannosyl-L-tryptophan
    comments: The carbohydrate, identified as mannose, is linked to tryptophan by
      an unusual C-glycosidic linkage. The structures determined in NMR and X-ray
      diffraction studies differ in assigning the glycosylation as being alpha or
      beta, respectively.  The beta anomeric form is shown.
    synonyms:
    - 2'-tryptophan C-mannoside
    - (2S)-2-amino-3-(2-beta-D-mannopyranosyl-1H-indol-3-yl)propanoic acid
    identifiers:
    - ns: go
      id: GO:0018103
    - ns: mod
      id: MOD:00222
    - ns: pdb.ligand
      id: BMA
    structure: O=C[C@H](Cc1c([nH]c2c1cccc2)[C@H]1O[C@H](CO)[C@H]([C@@H]([C@@H]1O)O)O)[NH3+]
    base_monomers:
    - W
  AA0416:
    id: AA0416
    name: S-(L-tyrosyl)-L-cysteine
    comments: These are thioester cross-links formed between cysteine residues and
      the tyrosine carboxyl end of a peptide. This modification is predicted for proteins
      homologous to autoinducing peptides in certain organisms where the position
      corresponding to the carboxyl end encodes tyrosine.
    synonyms:
    - S-[2-amino-3-(4-hydoxyphenyl)propanoyl]cysteine
    - tyrosine cysteine thioester
    - (2R)-2-amino-3-([(2S)-2-amino-3-(4-hydroxyphenyl)propanoyl]sulfanyl)propanoic
      acid
    identifiers:
    - ns: mod
      id: MOD:00827
    structure: O=C[C@H](CSC(=O)[C@H](Cc1ccc(cc1)O)[NH3+])N
    base_monomers:
    - Y
    - C
    monomer_bond_atoms:
    - molecule: Monomer
      element: C
      position: 7
    monomer_displaced_atoms:
    - molecule: Monomer
      element: H
      position: 7
    left_bond_atoms:
    - molecule: Monomer
      element: C
      position: 7
    right_bond_atoms:
    - molecule: Monomer
      element: N
      position: 19
    right_displaced_atoms:
    - molecule: Monomer
      element: H
      position: 19
    - molecule: Monomer
      element: H
      position: 19
  G, K:
    id: AA0125
    name: N6-glycyl-L-lysine
    synonyms:
    - (2S)-2-amino-6-[(aminoacetyl)amino]hexanoic acid
    - N6-glycyllysine
    identifiers:
    - ns: mod
      id: MOD:00134
    - ns: chebi
      id: CHEBI:21885
    - ns: go
      id: GO:0018276
    - ns: cas
      id: 191-22-6
    structure: O=C[C@H](CCCCNC(=O)C[NH3+])[NH3+]
    base_monomers:
    - K
    - G
  C, L:
    id: AA0412
    name: S-(L-leucyl)-L-cysteine
    comments: These are thioester cross-links formed between cysteine residues and
      the leucine carboxyl end of a peptide.
    synonyms:
    - leucine cysteine thioester
    - S-(2-amino-4-methylpentanoyl)cysteine
    - (2R)-2-amino-3-([(2S)-2-amino-4-methylpentanoyl]sulfanyl)propanoic acid
    identifiers:
    - ns: mod
      id: MOD:00822
    structure: O=C[C@H](CSC(=O)[C@H](CC(C)C)[NH3+])N
    base_monomers:
    - L
    - C
    monomer_bond_atoms:
    - molecule: Monomer
      element: C
      position: 7
    monomer_displaced_atoms:
    - molecule: Monomer
      element: H
      position: 7
    left_bond_atoms:
    - molecule: Monomer
      element: C
      position: 7
    right_bond_atoms:
    - molecule: Monomer
      element: N
      position: 15
    right_displaced_atoms:
    - molecule: Monomer
      element: H
      position: 15
    - molecule: Monomer
      element: H
      position: 15
  AA0198:
    id: AA0198
    name: D-tryptophan
    comments: 'Generating Enzyme: protein-tryptophan epimerase (EC 5.1.1.-).'
    synonyms:
    - alpha-amino-beta-(3-indolyl)propionoic acid
    - (R)-2-amino-3-(1H-indol-3-yl)propanoic acid
    identifiers:
    - ns: mod
      id: MOD:00205
    - ns: cas
      id: 153-94-6
    - ns: pdb.ligand
      id: DTR
    - ns: chebi
      id: CHEBI:29955
    - ns: go
      id: GO:0019128
    structure: O=C[C@@H](Cc1c[nH]c2c1cccc2)[NH3+]
    base_monomers:
    - W
  AA0455:
    id: AA0455
    name: S-palmitoleyl-L-serine
    comments: 'Generating Enzyme: protein-serine O-palmitoleyltransferase (EC 2.3.1.-).'
    synonyms:
    - L-serine cis-9-hexadecenoate ester
    - O3-palmitoleyl-serine
    - (2S)-2-amino-3-((9Z)-9-hexadecenoyloxy)propanoic acid
    identifiers:
    - ns: mod
      id: MOD:01381
    - ns: pdb.ligand
      id: PAM
    structure: CCCCCC/C=C\CCCCCCCC(=O)OC[C@@H](C=O)[NH3+]
    base_monomers:
    - S
  AA0338:
    id: AA0338
    name: N-methyl-L-tyrosine
    comments: 'This modification is predicted for proteins homologous to pilin in
      certain organisms where the position corresponding to N-methylphenylalanine
      instead encodes tyrosine. Polypeptides with monomethylated amino terminals can
      undergo premature cleavage during the coupling step of an Edman degradation.
      This can result in "preview" with both a residue and the following residue being
      seen from the first step on through a sequence. Generating Enzyme: prepilin
      peptidase (EC 3.4.23.43).'
    synonyms:
    - N-methyltyrosine
    - (2S)-3-(4-hydroxyphenyl)-2-(methylamino)propanoic acid
    identifiers:
    - ns: go
      id: GO:0046897
    - ns: mod
      id: MOD:00343
    - ns: cas
      id: 537-49-5
    structure: O=C[C@H](Cc1ccc(cc1)O)[NH2+]C
    base_monomers:
    - Y
  AA0586:
    id: AA0586
    name: L-lysinonorleucine
    comments: 'After the oxidation of a lysine to allysine (see RESID:AA0121), this
      cross-link forms spontaneously with a Schiff-base reaction. In this aleatoric
      modification two peptide chains may be crosslinked with the peptides contributing
      a lysine in either biosynthetic position. The lysines forming the cross-link
      may also be hydroxylated and glycosylated (see RESID:AA0028 and RESID:AA0153).
      Generating Enzyme: lysyl oxidase (EC 1.4.3.13).'
    synonyms:
    - (2S)-2-amino-6-([(5S)-5-amino-5-carboxypentyl]amino)hexanoic acid
    - (2S,2'S)-6,6'-iminobis(2-aminohexanoic acid)
    - lysylnorleucine
    - lysinonorleucine
    - lysinorleucine [misspelling]
    - N6-[(5S)-5-amino-5-carboxypentyl]-L-lysine
    - 6-(N6-L-lysino)-L-norleucine
    identifiers:
    - ns: cas
      id: 25612-46-8
    - ns: mod
      id: MOD:01932
    structure: O=C[C@H](CCCC[NH2+]CCCC[C@@H](C=O)[NH3+])[NH3+]
    base_monomers:
    - K
  K, Q:
    id: AA0124
    name: N6-(L-isoglutamyl)-L-lysine
    comments: 'Cross-linking of pup has been established to be through the gamma-carboxyl
      group of the C-terminal glutamine or glutamic acid. For the modification of
      a peptidyl glutamic acid by formation of an isopeptide bond through the gamma-carboxyl
      group to the N2-amino group of a non-peptidyl lysine, see RESID:AA0505. The
      structure shown in PubChem for this name is incorrect, being instead alpha-(gamma-glutamyl)-lysine,
      which is not the product of peptide transamidation. Generating Enzyme: protein-glutamine
      gamma-glutamyltransferase (EC 2.3.2.13).'
    synonyms:
    - N(epsilon)-(gamma-glutamyl)lysine
    - (2S)-2-amino-6-([(4S)-4-amino-4-carboxybutanoyl]amino)hexanoic acid
    - 5-glutamyl N6-lysine
    - 2-azanyl-6-([4-azanyl-4-carboxybutanoyl]azanyl)hexanoic acid
    identifiers:
    - ns: go
      id: GO:0003810
    - ns: mod
      id: MOD:01484
    - ns: mod
      id: MOD:00133
    - ns: cas
      id: 17105-15-6
    - ns: chebi
      id: CHEBI:21863
    structure: O=C[C@H](CCCCNC(=O)CC[C@@H](C=O)[NH3+])[NH3+]
    base_monomers:
    - K
    - Q
    - E
  AA0523:
    id: AA0523
    name: omega-N,omega-N,omega-N'-trimethyl-L-arginine
    comments: No enzyme activities capable of producing this modification under physiological
      conditions have been reported.
    synonyms:
    - 2-[(4S)-4-amino-5-oxopentyl]-1,1,3-trimethylguanidine
    - (2S)-2-amino-5-([(dimethylamino)(methylamino)methylidene]amino)pentanoic acid
    - (2S)-2-amino-5-([(dimethylamino)(methylimino)methyl]amino)pentanoic acid
    - N(G)-trimethylarginine
    - N5-[(dimethylamino)(imino)methyl]ornithine
    identifiers:
    - ns: mod
      id: MOD:01669
    structure: O=C[C@H](CCCNC(=[NH+]C)N(C)C)[NH3+]
    base_monomers:
    - R
  AA0337:
    id: AA0337
    name: N-methyl-L-leucine
    comments: 'This modification is predicted for proteins homologous to pilin in
      certain organisms where the position corresponding to N-methylphenylalanine
      instead encodes leucine. Polypeptides with monomethylated amino terminals can
      undergo premature cleavage during the coupling step of an Edman degradation.
      This can result in "preview" with both a residue and the following residue being
      seen from the first step on through a sequence. Generating Enzyme: prepilin
      peptidase (EC 3.4.23.43).'
    synonyms:
    - N-methylleucine
    - (S)-2-methylamino-4-methylpentanoic acid
    - 2-(methylamino)-4-methyl-valeric acid
    identifiers:
    - ns: pdb.ligand
      id: MLE
    - ns: cas
      id: 3060-46-6
    - ns: go
      id: GO:0046896
    - ns: mod
      id: MOD:00342
    structure: C[NH2+][C@@H](CC(C)C)C=O
    base_monomers:
    - L
    monomer_bond_atoms:
    - molecule: Monomer
      element: C
      position: 11
    monomer_displaced_atoms:
    - molecule: Monomer
      element: H
      position: 11
    left_bond_atoms:
    - molecule: Monomer
      element: C
      position: 11
    right_bond_atoms:
    - molecule: Monomer
      element: N
      position: 2
    right_displaced_atoms:
    - molecule: Monomer
      element: H
      position: 2
    - molecule: Monomer
      element: H
      position: 2
  AA0582:
    id: AA0582
    name: 3-methoxydidehydroalanine
    comments: It has not been established whether the natural form is the Z or the
      E isomer. The Z isomer is shown.
    synonyms:
    - 2-amino-3-methoxyprop-2-enoic acid
    - 3-methoxydidehydroalanine
    identifiers:
    - ns: mod
      id: MOD:01922
    structure: COC=C(C=O)N
    base_monomers:
    - S
  AA0505:
    id: AA0505
    name: N2-(L-isoglutamyl)-L-lysine
    comments: For the cross-linking of a peptidyl glutamine or glutamic acid by isopeptide
      bond through the gamma-carboxyl group to the N6-amino of a peptidyl lysine,
      see RESID:AA0124.
    synonyms:
    - N2-(gamma-glutamyl)lysine
    - 5-glutamyl N2-lysine
    - gamma-glutamyl N2-lysine
    - alpha-(gamma-glutamyl)lysine
    - (2S)-6-amino-2-([(4S)-4-amino-4-carboxybutanoyl]amino)hexanoic acid
    identifiers:
    - ns: mod
      id: MOD:01608
    - ns: cas
      id: 5978-23-4
    structure: O=C[C@H](CCC(=O)N[C@H](C(=O)[O-])CCCC[NH3+])[NH3+]
    base_monomers:
    - E
  AA0191:
    id: AA0191
    name: D-alanine
    comments: 'Generating Enzyme: protein-alanine epimerase (EC 5.1.1.-).'
    synonyms:
    - (R)-2-aminopropanoic acid
    identifiers:
    - ns: pdb.ligand
      id: DAL
    - ns: mod
      id: MOD:00858
    - ns: mod
      id: MOD:00198
    - ns: go
      id: GO:0019122
    - ns: chebi
      id: CHEBI:29949
    - ns: cas
      id: 338-69-2
    structure: C[C@@H]([NH3+])C=O
    base_monomers:
    - S
    - A
    monomer_bond_atoms:
    - molecule: Monomer
      element: C
      position: 8
    monomer_displaced_atoms:
    - molecule: Monomer
      element: H
      position: 8
    left_bond_atoms:
    - molecule: Monomer
      element: C
      position: 8
    right_bond_atoms:
    - molecule: Monomer
      element: N
      position: 4
    right_displaced_atoms:
    - molecule: Monomer
      element: H
      position: 4
    - molecule: Monomer
      element: H
      position: 4
  AA0118:
    id: AA0118
    name: N6-lipoyl-L-lysine
    comments: 'Generating Enzyme: lipoate--protein ligase (EC 6.3.4.-).'
    synonyms:
    - (2S,6'R)-2-amino-6-(6,8-dithiooctanamido)hexanoic acid
    - (2S)-2-amino-6-(5-[(3R)-1,2-dithiolan-3-yl]pentanamido)hexanoic acid
    - N6-lipoyllysine
    - N6-6,8-dithiooctanoyllysine
    - 2-amino-6-(5-[1,2-dithiolan-3-yl]-1-oxopentyl)aminohexanoic acid
    - (2S)-2-amino-6-[(5-[(3R)-1,2-dithiolan-3-yl]pentanoyl)amino]hexanoic acid
    identifiers:
    - ns: pdb.ligand
      id: LPA
    - ns: cas
      id: 1200-22-2
    - ns: chebi
      id: CHEBI:14919
    - ns: go
      id: GO:0018055
    - ns: mod
      id: MOD:00127
    structure: O=C[C@H](CCCCNC(=O)CCCC[C@@H]1CCSS1)[NH3+]
    base_monomers:
    - K
    monomer_bond_atoms:
    - molecule: Monomer
      element: C
      position: 10
    monomer_displaced_atoms:
    - molecule: Monomer
      element: H
      position: 10
    left_bond_atoms:
    - molecule: Monomer
      element: C
      position: 10
    right_bond_atoms:
    - molecule: Monomer
      element: N
      position: 22
    right_displaced_atoms:
    - molecule: Monomer
      element: H
      position: 22
    - molecule: Monomer
      element: H
      position: 22
  AA0250:
    id: AA0250
    name: 3-(3'-L-histidyl)-L-tyrosine
    comments: The chirality of tyrosine C-3 is not specified; from the model it appears
      to be 3R. This modification is different from the modification 3'-(1'-L-histidyl)-L-tyrosine,
      see RESID:AA0270.
    synonyms:
    - 3-(pi-histidyl)tyrosine
    - beta-(N3'-histidyl)tyrosine
    - 3-(pros-histidyl)tyrosine
    - 3-(N3'-histidyl)tyrosine
    - beta-(N(delta)-histidyl)tyrosine
    - (2S,3R)-2-amino-3-(5-[(2S)-2-amino-2-carboxyethyl]-1H-imidazol-1-yl)-3-(4-hydroxyphenyl)propanoic
      acid
    identifiers:
    - ns: go
      id: GO:0018150
    - ns: mod
      id: MOD:00255
    structure: O=C[C@H]([C@H](n1cncc1C[C@@H](C=O)[NH3+])c1ccc(cc1)O)N
    base_monomers:
    - H
    - Y
    monomer_bond_atoms:
    - molecule: Monomer
      element: C
      position: 15
    monomer_displaced_atoms:
    - molecule: Monomer
      element: H
      position: 15
    left_bond_atoms:
    - molecule: Monomer
      element: C
      position: 15
    right_bond_atoms:
    - molecule: Monomer
      element: N
      position: 17
    right_displaced_atoms:
    - molecule: Monomer
      element: H
      position: 17
    - molecule: Monomer
      element: H
      position: 17
  AA0584:
    id: AA0584
    name: O-octanoyl-L-cysteine
    comments: 'Generating Enzyme: autocatalytic.'
    synonyms:
    - (2S)-2-amino-3-(octanoylsulfanyl)propanoic acid
    - 2-amino-3-(octanoylthio)propanoic acid
    - cysteine octanoate thioester
    identifiers:
    - ns: mod
      id: MOD:01924
    structure: CCCCCCCC(=O)SC[C@@H](C=O)N
    base_monomers:
    - C
  AA0113:
    id: AA0113
    name: 3'-(S-L-cysteinyl)-L-tyrosine
    comments: In galactose oxidase, cysteinyltyrosine may exist as a stable free radical;
      the bond between the sulfur and the phenyl ring appears to have some double
      bond character. This modification should not be confused with 3-(S-L-cysteinyl)-L-tyrosine
      (see RESID:AA0396).
    synonyms:
    - (2S)-2-amino-3-(3-[(2R)2-amino-2-carboxyethylsulfanyl]-4-hydroxyphenyl)propanoic
      acid
    - S-(tyros-3'-yl)cysteine
    - 2-amino-3-[3-(2-amino-2-carboxyethylthio)-4-hydroxyphenyl]propanoic acid
    - 3'-(cystein-S-yl)tyrosine
    identifiers:
    - ns: go
      id: GO:0018234
    - ns: mod
      id: MOD:00122
    structure: O=C[C@H](CSc1cc(ccc1O)C[C@@H](C=O)[NH3+])[NH3+]
    base_monomers:
    - Y
    - C
  AA0521:
    id: AA0521
    name: N-(DNA-1',2'-dideoxyribos-1'-ylidene)-L-valine
    comments: 'The model has three open valences, one on the valine carboxyl group
      and two in the DNA nucleotide segment on the 5''-phosphate and the 3''-hydroxyl.
      The keyword "phosphoprotein" is not used with polynucleotide-linked intermediate
      modifications. Generating Enzyme: DNA glycosylase (EC 3.2.2.-).'
    synonyms:
    - (2S)-2-[(3R,4R)-3,4-dihydroxy-5-(phosphonooxy)pentylidene]amino-3-methylbutanoic
      acid
    - DNA glycosylase valine Schiff base intermediate
    identifiers:
    - ns: mod
      id: MOD:01665
    structure: O=C[C@H](C(C)C)[NH2+]CC[C@@H]([C@@H](COP(O)O)O)O
    base_monomers:
    - V
  AA0261:
    id: AA0261
    name: N-L-glutamyl-poly-L-glutamic acid
    comments: 'Generating Enzyme: ribosomal S6--glutamic acid ligase (EC 6.3.2.-).'
    identifiers:
    - ns: mod
      id: MOD:00266
    - ns: go
      id: GO:0018170
    structure: '[O-]C(=O)CC[C@@H](C(=O)N[C@H](C(=O)[O-])CCC(=O)[O-])[NH3+]'
    base_monomers:
    - E
    monomer_bond_atoms:
    - molecule: Monomer
      element: C
      position: 8
    monomer_displaced_atoms:
    - molecule: Monomer
      element: H
      position: 8
    left_bond_atoms:
    - molecule: Monomer
      element: C
      position: 8
    right_bond_atoms:
    - molecule: Monomer
      element: N
      position: 21
    right_displaced_atoms:
    - molecule: Monomer
      element: H
      position: 21
    - molecule: Monomer
      element: H
      position: 21
  G, Q:
    id: AA0189
    name: 2-imino-glutamine 5-imidazolinone glycine
    comments: 'This entry represents the cross-link of the peptide backbone from the
      alpha-carboxyl carbon of residue N, a glutamine, to the alpha-amino nitrogen
      of residue N+2, a glycine, coupled with the formation of a double bond to the
      alpha-amino nitrogen of residue N, and the loss of a molecule of water. This
      cross-link is accompanied by modification of residue N+1. The modified residue
      N+1 is presented in a separate entry and is not included in the mass accounting
      of this entry. The backbone atoms of residue N+1 are shown in gray in the diagram.
      Generating Enzyme: autocatalytic.'
    synonyms:
    - '[2-(3-carbamoyl-1-imino-propyl)-5-oxo-4,5-dihydro-imidazol-1-yl]-acetic acid'
    - 2-(3-carbamoyl-1-imino-propyl)-1-carboxymethyl-1-imidazolin-5-one
    - '[2-(4-amino-4-oxobutanimidoyl)-5-oxo-4,5-dihydro-1H-imidazol-1-yl]acetic acid'
    - fluorescent protein FP583 chromophore
    - 2,N-didehydroglutaminyl-5-imidazolinone glycine
    - red fluorescent protein chromophore
    - para-hydroxybenzylidene-imidazolidinone chromophore
    identifiers:
    - ns: go
      id: GO:0019729
    - ns: pdb.ligand
      id: CRQ
    - ns: mod
      id: MOD:00197
    structure: O=CCN1C(=O)CN=C1C(=N)CCC(=O)N
    base_monomers:
    - Q
    - G
  AA0269:
    id: AA0269
    name: L-cysteine persulfide
    comments: In desulfurization, the sulfur is donated by free cysteine to peptidyl-cysteine
      producing free alanine and peptidyl-cysteine persulfide. See also RESID:AA0101
      and RESID:AA0268.
    synonyms:
    - 2-amino-3-hydropersulfidopropanoic acid
    - S-sulfanylcysteine
    - 2-amino-3-hydrodisulfidopropanoic acid
    - 3-disulfanylalanine
    - S-mercaptocysteine
    - thiocysteine
    - 2-amino-3-persulfhydrylpropanoic acid
    - (R)-2-amino-3-disulfanylpropanoic acid
    - 2-amino-3-disulfanylpropanoic acid
    - 3-(thiosulfeno)-alanine
    identifiers:
    - ns: pdb.ligand
      id: CSS
    - ns: mod
      id: MOD:00274
    - ns: cas
      id: 5652-32-4
    - ns: chebi
      id: CHEBI:61963
    - ns: go
      id: GO:0018179
    structure: SSC[C@H]([NH3+])C=O
    base_monomers:
    - C
    monomer_bond_atoms:
    - molecule: Monomer
      element: C
      position: 10
    monomer_displaced_atoms:
    - molecule: Monomer
      element: H
      position: 10
    left_bond_atoms:
    - molecule: Monomer
      element: C
      position: 10
    right_bond_atoms:
    - molecule: Monomer
      element: N
      position: 6
    right_displaced_atoms:
    - molecule: Monomer
      element: H
      position: 6
    - molecule: Monomer
      element: H
      position: 6
  AA0608:
    id: AA0608
    name: O-(2-acetamido-4-glyceramido-2,4,6-trideoxy-D-glucosyl)-L-serine
    comments: The stereochemical identity of the sugar and the glyceryl group have
      not been established by chemical methods.
    synonyms:
    - GATDH
    - O-(N2-acetyl-N4-glycerylbacillosaminyl)-L-serine
    - (2S)-2-amino-3-[(2-acetamido-4-glycerylamino-2,4,6-trideoxy-D-glucopyranosyl)oxy]propanoic
      acid
    - O-(2-acetamido-4-glyceramido-2,4,6-trideoxy-D-glucopyranosyl)-L-serine
    identifiers:
    - ns: mod
      id: MOD:01964
    structure: OC[C@@H](C(=O)N[C@@H]1[C@@H](C)O[C@H]([C@@H]([C@H]1O)NC(=O)C)OC[C@@H](C=O)[NH3+])O
    base_monomers:
    - S
  K, M:
    id: AA0501
    name: S-(L-lysyl)-L-methionine sulfilimine
    comments: The process for formation of the sulfanylimine bond has not been determined.
      It might involve the initial formation of methionine sulfoxide. The lysine involved
      in this cross-link in collagen IV is usually hydroxylated, but it is not subsequently
      glycosylated.
    synonyms:
    - (E)-N6-([(3S)-3-amino-3-carboxypropyl](methyl)-lambda(4)-sulfanylidene)-L-lysine
    - (2S)-2-amino-6-([(E)-[(3S)-3-amino-3-carboxypropyl](methyl)-lambda(4)-sulfanylidene]amino)hexanoic
      acid
    - S-lysyl-methionine
    identifiers:
    - ns: mod
      id: MOD:01602
    structure: O=C[C@H](CCCCN=S(CC[C@@H](C=O)[NH3+])C)[NH3+]
    base_monomers:
    - K
    - M
  AA0527:
    id: AA0527
    name: N6-octanoyl-L-lysine
    comments: 'The metabolic role of this modification is uncertain. Generating Enzyme:
      octanoyltransferase (EC 2.3.1.181).'
    synonyms:
    - (2S)-2-amino-6-(octanoylamino)hexanoic acid
    - N(zeta)-octanoyllysine
    - epsilon-octanoyllysine
    - N6-(1-oxooctyl)-L-lysine
    identifiers:
    - ns: cas
      id: 23735-96-8
    - ns: mod
      id: MOD:01774
    structure: CCCCCCCC(=O)NCCCC[C@@H](C=O)[NH3+]
    base_monomers:
    - K
  AA0090:
    id: AA0090
    name: L-isoleucine amide
    comments: 'Generating Enzyme: peptidylglycine monooxygenase (EC 1.14.17.3).'
    synonyms:
    - (2S,3S)-2-amino-3-methylpentanamide
    - isoleucinamide
    identifiers:
    - ns: cas
      id: 14445-54-6
    - ns: mod
      id: MOD:00099
    - ns: chebi
      id: CHEBI:21345
    - ns: pdb.ligand
      id: NH2
    - ns: go
      id: GO:0018043
    structure: CC[C@@H]([C@@H](C(=O)N)[NH3+])C
    base_monomers:
    - I
    monomer_bond_atoms:
    - molecule: Monomer
      element: C
      position: 7
    monomer_displaced_atoms:
    - molecule: Monomer
      element: H
      position: 7
    left_bond_atoms:
    - molecule: Monomer
      element: C
      position: 7
    right_bond_atoms:
    - molecule: Monomer
      element: N
      position: 10
    right_displaced_atoms:
    - molecule: Monomer
      element: H
      position: 10
    - molecule: Monomer
      element: H
      position: 10
  H, M:
    id: AA0566
    name: N-[(L-histidin-1'-yl)methyl]-L-methionine
    comments: 'The electron density model has contradictory characteristics. The bond
      distances from the "formyl" carbon to the two nitrogens are in the single bond
      range, and the torsion angles around those bonds are not planar, suggesting
      that neither is a double bond. However, the bond angle between that carbon and
      the two nitrogens is closer to trigonal than to tetrahedral, suggesting sp2
      hybridization. The modification is shown in a reduced state. Since both the
      source organism and the expression host encode N-formylmethionine initiator
      and the autocatalytic modification can occur before completion of translation,
      it is probable but not yet established that the modification occurs under natural
      conditions. Generating Enzyme: autocatalytic.'
    synonyms:
    - (2S)-2-([(4-[(2S)-2-amino-2-carboxyethyl]-1H-imidazol-1-yl)methyl]amino)-4-(methylsulfanyl)butanoic
      acid
    identifiers:
    - ns: mod
      id: MOD:01890
    - ns: mod
      id: MOD:01891
    - ns: pdb.ligand
      id: FME
    structure: CSCC[C@H](NCn1cnc(c1)C[C@@H](C=O)[NH3+])C=O
    base_monomers:
    - H
    - AA0021
    - M
  AA0399:
    id: AA0399
    name: O-(N-acetylaminoglucosyl)-L-threonine
    comments: 'See also RESID:AA0155, RESID:AA0247, RESID:AA0401, RESID:AA0403, RESID:AA0405,
      and RESID:AA0515 for other O-glycosylated threonines. The PDB has some entries
      with threonine apparently alpha-glycosylated with N-acetylglucosamine. These
      are low resolution structures and appear to be erroneous. Generating Enzyme:
      [protein]-L-serine/L-threonine beta-N-acetyl-D-glucosaminyl-transferase (EC
      2.4.1.-).'
    synonyms:
    - O3-(2-acetamido-2-deoxy-beta-D-glucopyranosyl)-L-threonine
    - O-threonyl-beta-N-acetylglucosaminide
    - O3-(N-acetylglucosaminyl)threonine
    - O-(2-acetylamino-2-deoxy-beta-D-glucopyranosyl)-L-threonine
    - O-glycosylthreonine
    - O-(N-acetylglucosaminyl)-L-threonine
    - (2S,3R)-2-amino-3-(2-acetamido-2-deoxy-beta-D-glucopyranosyloxy)butanoic acid
    identifiers:
    - ns: mod
      id: MOD:00806
    - ns: pdb.ligand
      id: NDG
    - ns: cas
      id: 10036-64-3
    structure: O=C[C@H]([C@H](O[C@@H]1O[C@H](CO)[C@H]([C@@H]([C@H]1NC(=O)C)O)O)C)[NH3+]
    base_monomers:
    - T
    monomer_bond_atoms:
    - molecule: Monomer
      element: C
      position: 22
    monomer_displaced_atoms:
    - molecule: Monomer
      element: H
      position: 22
    left_bond_atoms:
    - molecule: Monomer
      element: C
      position: 22
    right_bond_atoms:
    - molecule: Monomer
      element: N
      position: 28
    right_displaced_atoms:
    - molecule: Monomer
      element: H
      position: 28
    - molecule: Monomer
      element: H
      position: 28
  AA0486:
    id: AA0486
    name: 1-amino-2-propanone
    synonyms:
    - 1-aminopropanone
    - 1-aminopropan-2-one
    - aminoacetone
    identifiers:
    - ns: mod
      id: MOD:01433
    - ns: chebi
      id: CHEBI:17906
    - ns: cas
      id: 298-08-8
    structure: CC(=O)C[NH3+]
    base_monomers:
    - T
    monomer_bond_atoms:
    - molecule: Monomer
      element: C
      position: 2
    monomer_displaced_atoms:
    - molecule: Monomer
      element: H
      position: 2
    left_bond_atoms:
    - molecule: Monomer
      element: C
      position: 2
    right_bond_atoms:
    - molecule: Monomer
      element: N
      position: 5
    right_displaced_atoms:
    - molecule: Monomer
      element: H
      position: 5
    - molecule: Monomer
      element: H
      position: 5
  AA0433:
    id: AA0433
    name: N,N-dimethyl-L-alanine
    comments: 'Generating Enzyme: ribosomal protein L11 methyltransferase prmA (EC
      2.1.1.-); N-terminal RCC1 methyltransferase (EC 2.1.1.-).'
    synonyms:
    - (S)-1-carboxy-N,N-dimethylaminoethane
    - N,N-dimethylalanine
    - (S)-2-(dimethylamino)propanoic acid
    identifiers:
    - ns: cas
      id: 2812-31-9
    - ns: go
      id: GO:0018011
    - ns: mod
      id: MOD:01179
    structure: O=C[C@@H]([NH+](C)C)C
    base_monomers:
    - A
  AA0251:
    id: AA0251
    name: L-methionine sulfone
    synonyms:
    - L-methionine S,S-dioxide
    - S,S-dioxymethionine
    - (2S)-2-amino-4-(methylsulfonyl)butanoic acid
    identifiers:
    - ns: pdb.ligand
      id: OMT
    - ns: go
      id: GO:0018159
    - ns: mod
      id: MOD:00256
    - ns: cas
      id: 7314-32-1
    structure: O=C[C@H](CCS(=O)(=O)C)[NH3+]
    base_monomers:
    - M
  AA0443:
    id: AA0443
    name: (2S,4R)-5-hydroxyleucine
    comments: The oxidation artifacts 5-hydroxyleucine and 5-oxoleucine can form autocatalytically
      and stereospecifically, but not selectively. It is not clear whether the modified
      residue subsequently takes part in catalytic reactions at the active site of
      alpha-ketoglutarate-dependent dioxygenase alkB homolog 3 (ABH3).
    synonyms:
    - (4R)-5-hydroxyleucine
    - (2S,4R)-2-amino-5-hydroxy-4-methylpentanoic acid
    - delta-hydroxyleucine
    identifiers:
    - ns: mod
      id: MOD:01373
    structure: OC[C@@H](C[C@@H](C=O)[NH3+])C
    base_monomers:
    - L
    monomer_bond_atoms:
    - molecule: Monomer
      element: C
      position: 8
    monomer_displaced_atoms:
    - molecule: Monomer
      element: H
      position: 8
    left_bond_atoms:
    - molecule: Monomer
      element: C
      position: 8
    right_bond_atoms:
    - molecule: Monomer
      element: N
      position: 10
    right_displaced_atoms:
    - molecule: Monomer
      element: H
      position: 10
    - molecule: Monomer
      element: H
      position: 10
  AA0171:
    id: AA0171
    name: S-sulfo-L-cysteine
    synonyms:
    - cysteine-S-sulfonic acid
    - cysteine sulfate thioester
    - (2R)-2-amino-3-(sulfosulfanyl)propanoic acid
    - 3-(sulfosulfanyl)-L-alanine
    - 2-amino-3-(sulfothio)propanoic acid
    - S-sulfocysteine
    identifiers:
    - ns: pdb.ligand
      id: CSU
    - ns: chebi
      id: CHEBI:27891
    - ns: go
      id: GO:0018248
    - ns: cas
      id: 1637-71-4
    - ns: mod
      id: MOD:00180
    structure: O=C[C@H](CS#S([O-])([O-])[O-])[NH3+]
    base_monomers:
    - C
  AA0049:
    id: AA0049
    name: N-acetyl-L-methionine
    comments: 'Although appropriate, the keyword "thioether bond" normally does not
      appear for this amino acid. Generating Enzyme: peptide alpha-N-acetyltransferase
      (EC 2.3.1.88).'
    synonyms:
    - 2-acetylazanyl-4-(methylsulfanyl)butanoic acid
    - methionamine
    - acetylmethionine
    - (2S)-2-acetamido-4-(methylsulfanyl)butanoic acid
    - 2-acetylamino-4-(methylthio)butanoic acid
    - 2-acetylamino-4-(methylsulfanyl)butanoic acid
    identifiers:
    - ns: go
      id: GO:0017196
    - ns: cas
      id: 65-82-7
    - ns: pdb.ligand
      id: ACE
    - ns: chebi
      id: CHEBI:21557
    - ns: mod
      id: MOD:00058
    structure: CSCC[C@H](NC(=O)C)C=O
    base_monomers:
    - M
  AA0211:
    id: AA0211
    name: N6-formyl-L-lysine
    synonyms:
    - (2S)-2-amino-6-(formylamino)hexanoic acid
    - N(zeta)-formyllysine
    - epsilon-formyllysine
    identifiers:
    - ns: go
      id: GO:0018257
    - ns: mod
      id: MOD:00216
    - ns: cas
      id: 1190-48-3
    structure: O=CNCCCC[C@@H](C=O)[NH3+]
    base_monomers:
    - K
    monomer_bond_atoms:
    - molecule: Monomer
      element: C
      position: 10
    monomer_displaced_atoms:
    - molecule: Monomer
      element: H
      position: 10
    left_bond_atoms:
    - molecule: Monomer
      element: C
      position: 10
    right_bond_atoms:
    - molecule: Monomer
      element: N
      position: 12
    right_displaced_atoms:
    - molecule: Monomer
      element: H
      position: 12
    - molecule: Monomer
      element: H
      position: 12
  AA0500:
    id: AA0500
    name: 3'-farnesyl-2',3'-dihydro-2',N2-cyclo-L-tryptophan
    synonyms:
    - (2S,3aR,8aS)-3a-[(2E,6E)-3,7,11-trimethyldodeca-2,6,10-trien-1-yl]-1,2,3,3a,8,8a-hexahydropyrrolo[2,3-b]indole-2-carboxylic
      acid
    identifiers:
    - ns: chebi
      id: CHEBI:52950
    - ns: mod
      id: MOD:01590
    structure: O=C[C@H]1N[C@@H]2[C@@](C1)(C/C=C(/CC/C=C(/CCC=C(C)C)\C)\C)c1c(N2)cccc1
    base_monomers:
    - W
  AA0358:
    id: AA0358
    name: L-cysteinyl-L-selenocysteine
    comments: The experimental redox potential of cysteinylselenocysteine in synthetic
      glutaredoxin 3 is -260 to -275 mV. See RESID:AA0025 and RESID:AA0437.
    synonyms:
    - (R,R)-2-amino-3-[3-(2-aminopropanoic acid)sulfanyl]selanylpropanoic acid
    identifiers:
    - ns: go
      id: GO:0050837
    - ns: mod
      id: MOD:00867
    - ns: mod
      id: MOD:00363
    structure: O=C[C@H](CS[Se]C[C@@H](C=O)N)[NH3+]
    base_monomers:
    - U
    - C
    monomer_bond_atoms:
    - molecule: Monomer
      element: C
      position: 11
    monomer_displaced_atoms:
    - molecule: Monomer
      element: H
      position: 11
    left_bond_atoms:
    - molecule: Monomer
      element: C
      position: 11
    right_bond_atoms:
    - molecule: Monomer
      element: N
      position: 14
    right_displaced_atoms:
    - molecule: Monomer
      element: H
      position: 14
    - molecule: Monomer
      element: H
      position: 14
  AA0221:
    id: AA0221
    name: 1'-(8alpha-FAD)-L-histidine
    comments: 'The arrangement of the attachment has not been completely established
      in some cases. The keyword "phosphoprotein" is not used with flavin modifications
      linked through the flavin. Generating Enzyme: apo mitochondrial succinate dehydrogenase
      [ubiquinone] flavoprotein subunit---FAD ligase sdh5 (EC 6.3.4.-).'
    synonyms:
    - 8alpha-N3-histidyl FAD [misnomer]
    - 8alpha-(N1'-histidyl)FAD
    - tele-(8alpha-FAD)-histidine
    - 8alpha-(N(epsilon)-histidyl)FAD
    - (S)-2-amino-3-(1-[8alpha riboflavin 5'-(trihydrogen diphosphate) 5'->5'-ester
      with adenosine]imidazol-4-yl)propanoic acid
    - N(tau)-(8alpha-FAD)-histidine
    identifiers:
    - ns: go
      id: GO:0018297
    - ns: pdb.ligand
      id: FAD
    - ns: mod
      id: MOD:00226
    structure: O=C[C@H](Cc1ncn(c1)CC1C=c2c(C=C1C)[nH+]c1c(n2C[C@@H]([C@@H]([C@@H](COP(=O)(OP(=O)(OC[C@H]2O[C@H]([C@@H]([C@@H]2O)O)n2cnc3c2NC=NC3N)[O-])[O-])O)O)O)[nH]c(=O)[nH]c1=O)[NH3+]
    base_monomers:
    - H
  AA0028:
    id: AA0028
    name: 5-hydroxy-L-lysine
    comments: 'Some forms of lysyl hydroxylase are multifunctional and possess both
      galactosyltransferase (EC 2.4.1.50) and glucosyltransferase (EC 2.4.1.66) activities.
      Generating Enzyme: procollagen-lysine 5-dioxygenase (EC 1.14.11.4).'
    synonyms:
    - 2,6-diamino-2,3,4,6-tetradeoxyhexonic acid
    - alpha,epsilon-diamino-delta-hydroxycaproic acid
    - L-erythro-delta-hydroxylysine
    - (2S,5R)-2,6-diamino-5-hydroxyhexanoic acid
    - 2,6-bisazanyl-5-hydroxyhexanoic acid
    identifiers:
    - ns: go
      id: GO:0018395
    - ns: mod
      id: MOD:00037
    - ns: pdb.ligand
      id: LYZ
    - ns: chebi
      id: CHEBI:18040
    - ns: cas
      id: 1190-94-9
    structure: '[NH3+]C[C@@H](CC[C@@H](C=O)[NH3+])O'
    base_monomers:
    - K
  W, W:
    id: AA0544
    name: 1-(L-tryptophan-3-yl)-L-tryptophan
    comments: 'The production of this cross-link during bicarbonate-dependent peroxidase
      catalysis may be artifactual. Generating Enzyme: autocatalytic.'
    synonyms:
    - 3-[(2S)-2-amino-2-carboxyethyl]-3-(3-[(2S)-2-amino-2-carboxyethyl]-1H-indol-2-yl)-1H-indole
    - 2-amino-3-[2-[2-amino-3-(2-carboxyethyl)-1H-indol-4-yl]-1H-indol-3-yl]propanoic
      acid
    - (2S,2'S)-3,3'-(3'H-1,3'-biindole-3,3'-diyl)bis(2-aminopropanoic acid)
    - 3-[2-azanyl-2-carboxyethyl]-3-(3-[2-azanyl-2-carboxyethyl]-1H-indol-2-yl)-1H-indole
    - ditryptophan
    identifiers:
    - ns: mod
      id: MOD:01818
    structure: O=C[C@H](Cc1cn(c2c1cccc2)[C@@]1(C=Nc2c1cccc2)C[C@@H](C=O)[NH3+])[NH3+]
    base_monomers:
    - W
  AA0381:
    id: AA0381
    name: L-lysine 5-imidazolinone glycine
    comments: 'This entry represents the cross-link of the peptide backbone from the
      alpha-carboxyl carbon of residue N, a lysine, to the alpha-amino nitrogen of
      residue N+2, a glycine, coupled with the formation of a double bond to the alpha-amino
      nitrogen of residue N+1 which loses one hydrogen, and the loss of a molecule
      of water. This cross-link is accompanied by modification of residue N+1. The
      modified residue N+1 is presented in a separate entry and is not included in
      the mass accounting of this entry. The backbone atoms of residue N+1 are shown
      in gray in the diagram. Generating Enzyme: autocatalytic.'
    synonyms:
    - 2-[(S)-1,5-diaminopentanyl]-1-carboxymethyl-1-imidazolin-5-one
    - Anemonia majano fluorescent protein FP486 chromophore
    - lysyl-5-imidazolinone glycine
    - (2-[(1S)-1,5-diaminopentyl]-5-oxo-4,5-dihydro-1H-imidazol-1-yl)acetic acid
    - '[2-(1,5-diaminopentanyl)-5-oxo-4,5-dihydro-imidazol-1-yl]-acetic acid'
    - para-hydroxybenzylidene-imidazolidinone chromophore
    identifiers:
    - ns: go
      id: GO:0051361
    - ns: mod
      id: MOD:00386
    - ns: pdb.ligand
      id: CR7
    structure: O=CCN1C(=O)CN=C1[C@H](CCCC[NH3+])[NH3+]
    base_monomers:
    - K
    - G
  AA0057:
    id: AA0057
    name: N-formylglycine
    comments: This modification should not be confused with L-3-oxoalanine, also referred
      to as C(alpha)-formylglycine (see RESID:AA0185).
    synonyms:
    - 2-formamidoacetic acid
    - N(alpha)-formylglycine
    - (formylamino)ethanoic acid
    - 2-formamidoethanoic acid
    - (formylazanyl)ethanoic acid
    - (formylamino)acetic acid
    identifiers:
    - ns: chebi
      id: CHEBI:21717
    - ns: cas
      id: 2491-15-8
    - ns: go
      id: GO:0018005
    - ns: mod
      id: MOD:00066
    structure: O=CNCC=O
    base_monomers:
    - G
  AA0282:
    id: AA0282
    name: (2S,3R,4S)-3,4-dihydroxyproline
    synonyms:
    - (2S,3R,4S)-3,4-dihydroxypyrrolidine-2-carboxylic acid
    - 2-alpha-3-beta-4-beta-3,4-dihydroxyproline
    - 2,3-trans-3,4-cis-3,4-dihydroxy-L-proline
    - trans-2,3-cis-3,4-dihydroxy-L-proline
    identifiers:
    - ns: mod
      id: MOD:00287
    - ns: go
      id: GO:0018188
    - ns: cas
      id: 95341-64-3
    structure: O=C[C@H]1[NH2+]C[C@@H]([C@@H]1O)O
    base_monomers:
    - P
  AA0520:
    id: AA0520
    name: 7'-hydroxy-L-tryptophan
    comments: 'This modification without secondary glycosylation (see RESID:AA0506)
      has only been observed as the first precursor form of 4''-(L-tryptophan)-L-tryptophyl
      quinone (see RESID:AA0149). Generating Enzyme: peptidyl-tryptophan 7-oxygenase
      MauX (EC 1.-.-.-).'
    synonyms:
    - 7-hydroxy-L-tryptophan
    - (2S)-2-amino-3-(7-hydroxy-1H-indol-3-yl)propanoic acid
    identifiers:
    - ns: mod
      id: MOD:01664
    - ns: pdb.ligand
      id: 0AF
    structure: Oc1cccc2c1[nH]cc2C[C@H]([NH3+])C=O
    base_monomers:
    - W
    monomer_bond_atoms:
    - molecule: Monomer
      element: C
      position: 19
    monomer_displaced_atoms:
    - molecule: Monomer
      element: H
      position: 19
    left_bond_atoms:
    - molecule: Monomer
      element: C
      position: 19
    right_bond_atoms:
    - molecule: Monomer
      element: N
      position: 15
    right_displaced_atoms:
    - molecule: Monomer
      element: H
      position: 15
    - molecule: Monomer
      element: H
      position: 15
  AA0382:
    id: AA0382
    name: 2-tetrahydropyridinyl-5-imidazolinone glycine
    comments: 'This entry represents the cross-link of the peptide backbone from the
      alpha-carboxyl carbon of residue N, a lysine, to the alpha-amino nitrogen of
      residue N+2, a glycine, coupled with the formation of a double bond to the alpha-amino
      nitrogen of residue N+1 which loses one hydrogen, and the loss of a molecule
      of water. In addition, the residue N lysine undergoes cyclization. The alpha-amino
      nitrogen is replaced by the epsilon-amino nitrogen, the peptide chain is broken,
      residue N-1 is released as an amide, and a double bond is formed between the
      alpha-carbon and the nitrogen so that a tetrahydropyridine ring results. This
      cross-link is accompanied by modification of residue N+1. The modified residue
      N+1 is presented in a separate entry and is not included in the mass accounting
      of this entry. The backbone atoms of residue N+1 are shown in gray in the diagram.
      Generating Enzyme: autocatalytic.'
    synonyms:
    - 2-(3,4,5,6-tetrahydropyridin-2-yl)-1-carboxymethyl-1-imidazolin-5-one
    - '[5-oxo-2-(3,4,5,6-tetrahydropyridin-2-yl)-4,5-dihydro-1H-imidazol-1-yl]acetic
      acid'
    - 2-(tetrahydropyrid-2-yl)-5-imidazolinone glycine
    - Zoanthus sp. fluorescent protein zFP538 chromophore
    - para-hydroxybenzylidene-imidazolidinone chromophore
    identifiers:
    - ns: go
      id: GO:0051362
    - ns: pdb.ligand
      id: CH7
    - ns: mod
      id: MOD:00387
    structure: O=CCN1C(=O)CN=C1C1CCCC[NH2+]1
    base_monomers:
    - K
    - G
    monomer_bond_atoms:
    - molecule: Monomer
      element: C
      position: 9
    monomer_displaced_atoms:
    - molecule: Monomer
      element: H
      position: 9
    left_bond_atoms:
    - molecule: Monomer
      element: C
      position: 9
    right_bond_atoms:
    - molecule: Monomer
      element: N
      position: 15
    right_displaced_atoms:
    - molecule: Monomer
      element: H
      position: 15
    - molecule: Monomer
      element: H
      position: 15
  AA0051:
    id: AA0051
    name: N-acetyl-L-serine
    comments: 'Generating Enzyme: peptide alpha-N-acetyltransferase (EC 2.3.1.88).'
    synonyms:
    - N-acetylserine
    - 2-acetylazanyl-3-hydroxypropanoic acid
    - 2-acetylamino-3-hydroxypropanoic acid
    - (2S)-2-acetamido-3-hydroxypropanoic acid
    identifiers:
    - ns: go
      id: GO:0017198
    - ns: pdb.ligand
      id: ACE
    - ns: mod
      id: MOD:00060
    - ns: chebi
      id: CHEBI:45441
    - ns: cas
      id: 16354-58-8
    structure: OC[C@H](NC(=O)C)C=O
    base_monomers:
    - S
  AA0127:
    id: AA0127
    name: pyruvic acid
    comments: The pyruvic acid forming an amide bond between its 1-carboxyl group
      and an amino terminal residue arises from oxidative deamination of an encoded
      amino acid, either cysteine or serine. It is important to distinguish this modification
      from an exogenous pyruvic acid forming a ketimine bond with its 2-keto group
      and an amino terminal residue (see RESID:AA0274 and RESID:AA0275).
    synonyms:
    - 2-oxopropanoic acid
    identifiers:
    - ns: go
      id: GO:0018058
    - ns: mod
      id: MOD:00136
    - ns: mod
      id: MOD:01661
    - ns: pdb.ligand
      id: PYR
    - ns: cas
      id: 127-17-3
    - ns: mod
      id: MOD:00807
    structure: O=CC(=O)C
    base_monomers:
    - Y
    - S
    - C
  AA0392:
    id: AA0392
    name: S-galactosyl-L-cysteine
    comments: The beta form is shown. See also RESID:AA0152 and RESID:AA0560 for other
      S-glycosylated cysteines.
    synonyms:
    - S-glycosyl-cysteine
    - S-(beta-D-galactopyranosyl)cysteine
    - (2R)-2-amino-3-(D-galactopyranosylsulfanyl)propanoic acid
    identifiers:
    - ns: mod
      id: MOD:00799
    structure: O=C[C@H](CS[C@@H]1O[C@H](CO)[C@@H]([C@@H]([C@H]1O)O)O)[NH3+]
    base_monomers:
    - C
  AA0203:
    id: AA0203
    name: O4'-(phospho-5'-adenosine)-L-tyrosine
    synonyms:
    - (2S)-2-amino-3-[4-(5'-adenosine phosphonoxy)phenyl]propanoic acid
    - 5'-adenylic-O-tyrosine
    - O4'-L-tyrosine 5'-adenosine phosphodiester
    - hydrogen 5'-adenylate tyrosine ester
    identifiers:
    - ns: mod
      id: MOD:00208
    - ns: go
      id: GO:0018254
    - ns: pdb.ligand
      id: AMP
    - ns: cas
      id: 93957-03-0
    structure: O=C[C@H](Cc1ccc(cc1)OP(=O)(OC[C@H]1O[C@H]([C@@H]([C@@H]1O)O)n1cnc2c1ncnc2N)[O-])[NH3+]
    base_monomers:
    - Y
  AA0506:
    id: AA0506
    name: 7'-hydroxy-2'-alpha-mannosyl-L-tryptophan
    comments: The 7'-hydroxylation of tryptophan apparently makes it susceptible to
      oxidation and cross-linking, however these secondary products have not been
      characterized.
    synonyms:
    - (2S)-2-amino-3-[7-hydroxy-2-(alpha-D-mannopyranosyl)-1H-indol-3-yl]propanoic
      acid
    identifiers:
    - ns: mod
      id: MOD:01609
    structure: O=C[C@H](Cc1c([nH]c2c1cccc2O)[C@H]1O[C@H](CO)[C@H]([C@@H]([C@@H]1O)O)O)[NH3+]
    base_monomers:
    - W
  AA0489:
    id: AA0489
    name: '[cyclo(prolylserin)-O-yl] cysteinate'
    comments: This diketopiperazine ester is formed by cyclization of the C-terminal
      seryl-proline dipeptide and transesterification to cysteine. Although it is
      constructed from three C-terminal amino acids, for simplicity it is represented
      in the UniProt feature as a modification of cysteine and not as a crosslink.
    synonyms:
    - (3,6-dioxopyrrolo[4,5-a]piperazin-2-yl)methyl cysteinate
    - '[(3S,8aS)-1,4-dioxooctahydropyrrolo[1,2-a]pyrazin-3-yl]methyl (2R)-2-amino-3-sulfanylpropanoate'
    identifiers:
    - ns: mod
      id: MOD:01436
    - ns: mod
      id: MOD:01437
    structure: SC[C@@H](C(=O)OC[C@@H]1NC(=O)[C@H]2N(C1=O)CCC2)N
    base_monomers:
    - P
    - S
    - C
  AA0066:
    id: AA0066
    name: N,N-dimethyl-L-proline
    comments: 'Consult FAQ at http://pir.georgetown.edu/resid/faq.shtml#q12 concerning
      calculation of the difference formula. Generating Enzyme: N-terminal RCC1 methyltransferase
      (EC 2.1.1.-).'
    synonyms:
    - (2S)-2-carboxy-1,1-dimethylpyrrolidinium
    - stachydrin
    - N,N-dimethyl-L-prolinium
    - 1,1-dimethyl-L-prolinium
    identifiers:
    - ns: mod
      id: MOD:00075
    - ns: pdb.ligand
      id: PBE
    - ns: cas
      id: 51705-67-0
    - ns: chebi
      id: CHEBI:21451
    - ns: go
      id: GO:0018016
    structure: O=C[C@@H]1CCC[N]1(C)C
    base_monomers:
    - P
  AA0373:
    id: AA0373
    name: L-aspartyl aldehyde
    synonyms:
    - L-aspartate-beta-semialdehyde
    - L-aminosuccinic acid semialdehyde
    - L-beta-formylalanine
    - (S)-2-amino-4-oxobutanoic acid
    - L-aspartic beta-semialdehyde
    - L-aminosuccinaldehydic acid
    identifiers:
    - ns: cas
      id: 498-20-4
    - ns: go
      id: GO:0051203
    - ns: mod
      id: MOD:00378
    structure: O=CC[C@@H](C=O)[NH3+]
    base_monomers:
    - D
    monomer_bond_atoms:
    - molecule: Monomer
      element: C
      position: 6
    monomer_displaced_atoms:
    - molecule: Monomer
      element: H
      position: 6
    left_bond_atoms:
    - molecule: Monomer
      element: C
      position: 6
    right_bond_atoms:
    - molecule: Monomer
      element: N
      position: 8
    right_displaced_atoms:
    - molecule: Monomer
      element: H
      position: 8
    - molecule: Monomer
      element: H
      position: 8
  AA0508:
    id: AA0508
    name: 6-(S-L-cysteinyl)-8alpha-(N3'-L-histidino)-FMN
    comments: 'The keyword "phosphoprotein" is not used with flavin modifications
      linked through the flavin. Generating Enzyme: autocatalytic.'
    synonyms:
    - 6-(S-cysteinyl)-8alpha-(N(pi)-histidyl)-FMN
    - 6-((R)-2-amino-2-carboxyethyl)sulfanyl-8alpha-[4-((S)-2-amino-2-carboxyethyl)imidazol-3-yl]-riboflavin
      5'-trihydrogen phosphate
    - 6-(S-cysteinyl)-8alpha-(N(delta)-histidyl)-FMN
    - 6-(S-cysteinyl)-8alpha-(N3'-histidyl)-FMN
    - 6-(S-cysteinyl)-8alpha-(pros-histidyl)-FMN
    identifiers:
    - ns: mod
      id: MOD:01611
    structure: O=C[C@H](CSC1C(=C(C=C2C1=NC1C(=O)NC(=O)N=C1N2C[C@@H]([C@@H]([C@@H](COP(=O)([O-])[O-])O)O)O)Cn1cncc1C[C@@H](C=O)[NH3+])C)[NH3+]
    base_monomers:
    - H
    - C
  AA0417:
    id: AA0417
    name: S-(L-tryptophanyl)-L-cysteine
    comments: These are thioester cross-links formed between cysteine residues and
      the tryptophan carboxyl end of a peptide.
    synonyms:
    - tryptophan cysteine thioester
    - S-[2-amino-3-(1H-indol-3-yl)propanoyl]cysteine
    - (2R)-2-amino-3-([(2S)-2-amino-3-(1H-indol-3-yl)propanoyl]sulfanyl)propanoic
      acid
    identifiers:
    - ns: mod
      id: MOD:00828
    structure: O=C[C@H](CSC(=O)[C@H](Cc1c[nH]c2c1cccc2)[NH3+])N
    base_monomers:
    - W
    - C
    monomer_bond_atoms:
    - molecule: Monomer
      element: C
      position: 7
    monomer_displaced_atoms:
    - molecule: Monomer
      element: H
      position: 7
    left_bond_atoms:
    - molecule: Monomer
      element: C
      position: 7
    right_bond_atoms:
    - molecule: Monomer
      element: N
      position: 22
    right_displaced_atoms:
    - molecule: Monomer
      element: H
      position: 22
    - molecule: Monomer
      element: H
      position: 22
  AA0199:
    id: AA0199
    name: D-threonine
    comments: 'Generating Enzyme: protein-threonine 2-epimerase (EC 5.1.1.-).'
    synonyms:
    - (2R,3R)-2-amino-3-hydroxybutanoic acid
    identifiers:
    - ns: chebi
      id: CHEBI:32826
    - ns: pdb.ligand
      id: DTH
    - ns: cas
      id: 632-20-2
    - ns: mod
      id: MOD:00863
    structure: C[C@H]([C@@H]([NH3+])C=O)O
    base_monomers:
    - T
    monomer_bond_atoms:
    - molecule: Monomer
      element: C
      position: 10
    monomer_displaced_atoms:
    - molecule: Monomer
      element: H
      position: 10
    left_bond_atoms:
    - molecule: Monomer
      element: C
      position: 10
    right_bond_atoms:
    - molecule: Monomer
      element: N
      position: 6
    right_displaced_atoms:
    - molecule: Monomer
      element: H
      position: 6
    - molecule: Monomer
      element: H
      position: 6
  AA0041:
    id: AA0041
    name: N-acetyl-L-alanine
    comments: 'Generating Enzyme: peptide alpha-N-acetyltransferase (EC 2.3.1.88);
      ribosomal-protein-alanine N-acetyltransferase (EC 2.3.1.128).'
    synonyms:
    - 2-(acetylazanyl)propanoic acid
    - (2S)-2-(acetamido)propanoic acid
    - acetylalanine
    - 2-(acetylamino)propanoic acid
    identifiers:
    - ns: cas
      id: 97-69-8
    - ns: pdb.ligand
      id: ACE
    - ns: mod
      id: MOD:00050
    - ns: go
      id: GO:0017189
    - ns: chebi
      id: CHEBI:61920
    structure: O=C[C@@H](NC(=O)C)C
    base_monomers:
    - A
  AA0040:
    id: AA0040
    name: 2'-[3-carboxamido-3-(trimethylammonio)propyl]-L-histidine
    comments: 'Diphthamide appears to occur uniquely in translation elongation factor
      eEF-2. Generating Enzyme: diphthine synthase Dph5 (EC 2.1.1.98); diphthine--ammonia
      ligase (EC 6.3.2.22); diphthamide biosynthesis protein, histidine 3-carboxy-3-aminopropyltransferase
      (EC 2.5.1.-).'
    synonyms:
    - diphthamide
    - 2-amino-3-[[2-(3-amino-3-carbamoyl-prop-1-enyl)-1,1,3-trimethyl-2,3-dihydroimidazol-5-yl]]propanoic
      acid
    - (2R)-1-amino-4-(4-[(2S)-2-amino-2-carboxyethyl]-1H-imidazol-2-yl)-N,N,N-trimethyl-1-oxobutan-2-aminium
    - (3-[4-(2-amino-2-carboxy-ethyl)-1H-imidazol-2-yl]-1-carbamoyl-propyl)-trimethylammonium
    - 1-azanyl-4-(4-[2-azanyl-2-carboxyethyl]-1H-imidazol-2-yl)-N,N,N-trimethyl-1-oxobutan-2-azanium
    - 2-[(R)-3-carboxamido-3-(trimethylammonio)propyl]-4-((S)-2-amino-2-carboxyethyl)-1H-imidazole
    - alpha-(aminocarbonyl)-4-(2-amino-2-carboxyethyl)-N,N,N-trimethyl-1H-imidazole-2-propanaminium
    - 2-amino-4-[[5-(2-amino-2-carboxylato-ethyl)-1,1,3-trimethyl-2,3-dihydroimidazol-2-yl]]but-3-enamide
    - 2-[3-carboxamido-3-(trimethylammonio)propyl]histidine
    identifiers:
    - ns: pdb.ligand
      id: DDE
    - ns: mod
      id: MOD:00049
    - ns: cas
      id: 75645-22-6
    - ns: go
      id: GO:0006471
    - ns: chebi
      id: CHEBI:16692
    structure: O=C[C@H](Cc1cnc([nH]1)CC[C@@H]([N](C)(C)C)C(=N)O)N
    base_monomers:
    - H
  AA0561:
    id: AA0561
    name: S-(2-succinyl)-L-cysteine
    comments: 'This modification is produced in the active site inhibition of glyceraldehyde-3-phosphate
      dehydrogenase by fumarate, but as the active site intermediate in maleate isomerase.
      Generating Enzyme: autocatalytic.'
    synonyms:
    - 2-((2-amino-2-carboxyethyl)thio)butanedioic acid
    - (2R)-2-{[(2R)-2-amino-2-carboxyethyl]sulfanyl}butanedioic acid
    - S-(1,2-dicarboxyethyl)cysteine
    - S-(2-succinyl)cysteine
    - 2-amino-3-(1,2-dicarboxyethylthio)propanoic acid
    - S-[(2R)-2-succinyl]-L-cysteine
    - (2R)-2-amino-3-([(1R)-1,2-dicarboxyethyl]sulfanyl)propanoic acid
    identifiers:
    - ns: mod
      id: MOD:01889
    - ns: pdb.ligand
      id: SIN
    - ns: cas
      id: 34317-60-7
    structure: O=C[C@H](CS[C@@H](C(=O)[O-])CC(=O)[O-])[NH3+]
    base_monomers:
    - C
  C, M:
    id: AA0559
    name: 2-(L-cystein-S-yl)-L-methionine
    comments: The stereochemistry of the methionine alpha-carbon has not been determined.
      The R form is shown.
    synonyms:
    - (2R)-2-amino-2-([2-amino-2-carboxyethyl]sulfanyl)-4-(methylsulfanyl)butanoic
      acid
    identifiers:
    - ns: mod
      id: MOD:01857
    structure: CSCC[C@@](SC[C@@H](C=O)[NH3+])(C=O)N
    base_monomers:
    - C
    - M
  AA0400:
    id: AA0400
    name: O-galactosyl-L-serine
    comments: 'See also RESID:AA0154, RESID:AA0208, RESID:AA0209, RESID:AA0210, RESID:AA0291,
      RESID:AA0296, RESID:AA0297, RESID:AA0397, RESID:AA0398, RESID:AA0402, RESID:AA0404,
      RESID:AA0406, and RESID:AA0422 for other O-glycosylated serines. Generating
      Enzyme: galactosyltransferase (EC 2.4.1.-).'
    synonyms:
    - O3-galactosylserine
    - O-glycosylserine
    - (2S)-2-amino-3-(alpha-D-galactopyranosyloxy)propanoic acid
    identifiers:
    - ns: mod
      id: MOD:00808
    structure: O=C[C@H](CO[C@H]1O[C@H](CO)[C@@H]([C@@H]([C@H]1O)O)O)[NH3+]
    base_monomers:
    - S
  AA0617:
    id: AA0617
    name: S-(poly-3-hydroxybutyrate)-L-cysteine
    comments: 'The mechanism of biosynthesis may involve transfer of the polymer to
      and from a noncovalently bound coenzyme A. The intermediate modification with
      two polymeric units is presented. Generating Enzyme: autocatalytic.'
    synonyms:
    - S-poly(3-hydroxybutyric acid)cysteine
    - (alpha)-([(2R)-2-amino-2-carboxyethyl]sulfanyl)-(omega)-[(3R)-3-hydroxybutanoyl]-poly([(3R)-3-methyl-1-oxopropane-1,3-diyl]oxy)
    - S-poly[(R)-3-hydroxybutyrate]cysteine
    - S-poly(beta-hydroxybutyrate)cysteine
    - S-poly(3-hydroxybutyrate)cysteine
    - S-poly(3-hydroxybutanoate)cysteine
    - S-poly(3-hydroxybutanoic acid)cysteine
    identifiers:
    - ns: cas
      id: 29435-48-1
    - ns: mod
      id: MOD:01975
    structure: C[C@@H](OC(=O)C[C@H](O)C)CC(=O)SC[C@@H](C=O)N
    base_monomers:
    - C
  AA0512:
    id: AA0512
    name: glycyl cysteine dithioester
    comments: These are highly reactive dithioester cross-links formed between internal
      cysteine residues of ThiF and the carboxyl end of ThiS and other similar proteins.
    synonyms:
    - S-glycyl cysteine persulfide
    - 2-(glycyldithio)alanine
    - (2R)-2-amino-3-[(aminoacetyl)disulfanyl]propanoic acid
    - thioglycine cysteine disulfide
    - S-glycyl thiocysteine
    identifiers:
    - ns: mod
      id: MOD:01615
    structure: C([C@H]([NH3+])C=O)SSC(=O)C[NH3+]
    base_monomers:
    - G
    - C
  AA0317:
    id: AA0317
    name: 1'-methyl-L-histidine
    comments: 'In the older biochemical literature this is usually called 3-methylhistidine.
      See also RESID:AA0073. The crystallographic designation for the substituted
      nitrogen is epsilon-2, E2. Generating Enzyme: protein-histidine N-methyltransferase
      (EC 2.1.1.85).'
    synonyms:
    - tele-methylhistidine
    - (S)-2-amino-3-(1-methyl-1H-imidazol-4-yl)propanoic acid
    - N(tau)-methylhistidine
    - N(epsilon)-methylhistidine
    - 3-methylhistidine [misnomer]
    - 4-methyl-histidine [misnomer]
    identifiers:
    - ns: go
      id: GO:0018021
    - ns: mod
      id: MOD:00322
    - ns: pdb.ligand
      id: HIC
    - ns: cas
      id: 332-80-9
    - ns: chebi
      id: CHEBI:16367
    structure: Cn1cc(nc1)C[C@H]([NH3+])C=O
    base_monomers:
    - H
    monomer_bond_atoms:
    - molecule: Monomer
      element: C
      position: 14
    monomer_displaced_atoms:
    - molecule: Monomer
      element: H
      position: 14
    left_bond_atoms:
    - molecule: Monomer
      element: C
      position: 14
    right_bond_atoms:
    - molecule: Monomer
      element: N
      position: 10
    right_displaced_atoms:
    - molecule: Monomer
      element: H
      position: 10
    - molecule: Monomer
      element: H
      position: 10
  AA0449:
    id: AA0449
    name: (3R,4R)-4,5-dihydroxyisoleucine
    comments: In peptide sequencing work prior to 1968, this modification was reported
      as a beta-methylleucine derivative that could arise by either beta-methylation
      of leucine or gamma-methylation of isoleucine. The correct structure has been
      determined to be derived from isoleucine without methylation.
    synonyms:
    - (2S,3R,4R)-2-amino-4,5-dihydroxy-3-methylpentanoic acid
    - gamma,delta-dihydroxyisoleucine
    - (3R,4R)-4,5-dihydroxyisoleucine
    identifiers:
    - ns: pdb.ligand
      id: ILX
    - ns: mod
      id: MOD:01378
    structure: OC[C@@H]([C@@H]([C@@H](C=O)[NH3+])C)O
    base_monomers:
    - I
    monomer_bond_atoms:
    - molecule: Monomer
      element: C
      position: 9
    monomer_displaced_atoms:
    - molecule: Monomer
      element: H
      position: 9
    left_bond_atoms:
    - molecule: Monomer
      element: C
      position: 9
    right_bond_atoms:
    - molecule: Monomer
      element: N
      position: 11
    right_displaced_atoms:
    - molecule: Monomer
      element: H
      position: 11
    - molecule: Monomer
      element: H
      position: 11
  AA0579:
    id: AA0579
    name: (2S,3S)-3-hydroxyaspartic acid
    comments: 'This diastereomeric form has been found in the ankyrin repeat domain
      of many proteins. For the (2S,3R)-diastereomer, see RESID:AA0027. Generating
      Enzyme: hypoxia-inducible factor-asparagine dioxygenase (EC 1.14.11.30).'
    synonyms:
    - 2-amino-3-hydroxysuccinic acid
    - L-threo-3-hydroxyaspartic acid
    - (3S)-3-hydroxy-L-aspartic acid
    - (2S,3S)-2-amino-3-hydroxybutanedioic acid
    - 3-hydroxyaspartic acid
    - 2-azanyl-3-hydroxybutanedioic acid
    - L-threo-beta-hydroxyaspartic acid
    identifiers:
    - ns: pdb.ligand
      id: BHD
    - ns: chebi
      id: CHEBI:10696
    - ns: mod
      id: MOD:01919
    - ns: cas
      id: 7298-99-9
    structure: O=C[C@H]([C@@H](C(=O)[O-])O)[NH3+]
    base_monomers:
    - D
  AA0431:
    id: AA0431
    name: 1'-(1,2,3-trihydroxyprop-2-yl)-L-histidine
    synonyms:
    - N(epsilon)-histidine dihydroxyacetone adduct
    - tele-(1,2,3-trihydroxypropan-2-yl)histidine
    - 1-[1,2-dihydroxy-1-(hydroxymethyl)ethyl]-L-histidine
    - N(tau)-(1,2,3-trihydroxypropan-2-yl)histidine
    - (S)-2-amino-3-[1-(1,2,3-trihydroxypropan-2-yl)-1H-imidazol-4-yl]propanoic acid
    identifiers:
    - ns: pdb.ligand
      id: HIQ
    - ns: mod
      id: MOD:01177
    structure: OCC(n1cnc(c1)C[C@@H](C=O)[NH3+])(CO)O
    base_monomers:
    - H
    monomer_bond_atoms:
    - molecule: Monomer
      element: C
      position: 12
    monomer_displaced_atoms:
    - molecule: Monomer
      element: H
      position: 12
    left_bond_atoms:
    - molecule: Monomer
      element: C
      position: 12
    right_bond_atoms:
    - molecule: Monomer
      element: N
      position: 14
    right_displaced_atoms:
    - molecule: Monomer
      element: H
      position: 14
    - molecule: Monomer
      element: H
      position: 14
  AA0343:
    id: AA0343
    name: N-carbamoyl-L-alanine
    comments: Carbamoylation of the alpha-amino group can be artifactual, especially
      when urea buffers are used.
    synonyms:
    - N-carbamylalanine
    - (S)-2-(carbamoylamino)propanoic acid
    - 2-ureidopropanoic acid
    identifiers:
    - ns: go
      id: GO:0046945
    - ns: mod
      id: MOD:00348
    structure: O=C[C@@H](NC(=O)N)C
    base_monomers:
    - A
  AA0451:
    id: AA0451
    name: 2'-(S-L-cysteinyl)-6'-hydroxy-L-tryptophan sulfoxide
    synonyms:
    - 2-((2R)-2-amino-2carboxyethyl)sulfinyl-3-((2S)-2-amino-2-carboxyethyl)-1H-indole
    - 6'-hydroxy-S-oxo-tryptathionine
    identifiers:
    - ns: mod
      id: MOD:01380
    - ns: pdb.ligand
      id: CSX
    structure: O=C[C@H](Cc1c([nH]c2c1ccc(c2)O)[S@](=O)C[C@@H](C=O)N)[NH3+]
    base_monomers:
    - W
    - C
    monomer_bond_atoms:
    - molecule: Monomer
      element: C
      position: 22
    monomer_displaced_atoms:
    - molecule: Monomer
      element: H
      position: 22
    left_bond_atoms:
    - molecule: Monomer
      element: C
      position: 22
    right_bond_atoms:
    - molecule: Monomer
      element: N
      position: 25
    right_displaced_atoms:
    - molecule: Monomer
      element: H
      position: 25
    - molecule: Monomer
      element: H
      position: 25
  AA0126:
    id: AA0126
    name: N-(L-isoaspartyl)-glycine
    comments: 'For the "lariat" or "lasso" cross-link between glycine and glutamic
      acid, see RESID:AA0360. Generating Enzyme: capistruin synthase, beta-aspartyl-glycine
      cyclo-ligase CapC (EC 6.3.3.-) #link ASP.'
    synonyms:
    - isoaspartyl glycine
    - (2S)-2-amino-4-(carboxymethyl)amino-4-oxobutanoic acid
    - 2-amino-N4-(carboxymethyl)-butanediamic acid
    - N-beta-aspartylglycine
    - N4-(carboxymethyl)-asparagine
    identifiers:
    - ns: chebi
      id: CHEBI:21479
    - ns: cas
      id: 3790-52-1
    - ns: go
      id: GO:0018264
    - ns: mod
      id: MOD:01805
    - ns: mod
      id: MOD:00135
    structure: O=CCNC(=O)C[C@@H](C=O)N
    base_monomers:
    - N
    - D
    - G
  AA0493:
    id: AA0493
    name: N-(dihydroxymethyl)-L-methionine
    comments: 'The formyl group of N-formylmethionine, as an aldehyde, may undergo
      spontaneous addition of water to form a dihydoxymethyl group. It is detectable
      by mass spectrometry and other methods. Although appropriate, the keyword "thioether
      bond" normally does not appear for this amino acid. Generating Enzyme: methionine--tRNA
      ligase (EC 6.1.1.10); methionyl-tRNA formyltransferase (EC 2.1.2.9).'
    synonyms:
    - N-orthoformylmethionine
    - (2S)-2-[(dihydroxymethyl)amino]-4-(methylsulfanyl)butanoic acid
    - N-formyl-L-methionine hydrate
    identifiers:
    - ns: mod
      id: MOD:01446
    - ns: mod
      id: MOD:01447
    - ns: pdb.ligand
      id: CXM
    structure: CSCC[C@H](NC(O)O)C=O
    base_monomers:
    - AA0021
    - M
  AA0362:
    id: AA0362
    name: O-sulfo-L-threonine
    synonyms:
    - (2S,3R)-2-amino-3-(sulfooxy)butanoic acid
    - O3-sulfothreonine
    - threonine sulfate ester
    - 2-amino-3-hydroxybutanoic acid 3-sulfate
    - O3-sulfonothreonine
    identifiers:
    - ns: go
      id: GO:0050985
    - ns: mod
      id: MOD:00367
    structure: O=C[C@H]([C@H](OS(=O)(=O)[O-])C)[NH3+]
    base_monomers:
    - T
  AA0112:
    id: AA0112
    name: 3-methyl-L-lanthionine
    comments: 'There are 3 chiral centers, so there are 8 possible stereoisomers.
      Bacterial peptidyl-cysteine dehydroalanine/dehydrobutyrine ligase and peptide
      conformation preferentially produce the (2S,3S,2''R) diastereomer. The cysteine
      maintains its L configuration (R chirality), while the threonine 2-aminobutanoate
      skeleton has a D configuration (S chirality). For the (2R,3R,2''R) diastereomer,
      see RESID:AA0610. Generating Enzyme: peptidyl-phosphoserine/phosphothreonine
      dehydratase (EC 4.2.1.-); peptidyl-cysteine dehydroalanine/dehydrobutyrine ligase
      (EC 6.2.-.-).'
    synonyms:
    - (2S,3S,6R)-2,6-diamino-3-methyl-4-thiaheptanedioic acid
    - (2S-[2R*,3R*(S*)])-2-amino-3-[(2-amino-2-carboxyethyl)thio]butanoic acid
    - (2S,3S)-2-amino-3-([(2R)-2-amino-2-carboxyethyl]sulfanyl)butanoic acid
    - cysteine-3-D-butyrine thioether
    - (2S,3S,6R)-3-methyllanthionine
    - 3-methyl-D,L-lanthionine
    - (2S,3S,2'R)-2-amino-3-[(2-amino-2-carboxyethyl)thio]butanoic acid
    identifiers:
    - ns: cas
      id: 42849-28-5
    - ns: go
      id: GO:0018081
    - ns: chebi
      id: CHEBI:20118
    - ns: mod
      id: MOD:00121
    - ns: pdb.ligand
      id: DBB
    structure: O=C[C@H](CS[C@H]([C@H](C=O)[NH3+])C)[NH3+]
    base_monomers:
    - T
    - C
  AA0214:
    id: AA0214
    name: L-citrulline
    comments: 'Generating Enzyme: protein-arginine deiminase (EC 3.5.3.15).'
    synonyms:
    - N5-(aminocarbonyl)ornithine
    - 2-amino-5-(aminocarbonyl)aminopentanoic acid
    - N5-carbamoylornithine
    - delta-ureidonorvaline
    - (S)-2-amino-5-(carbamoylamino)pentanoic acid
    - N5-carbamylornithine
    - alpha-amino-delta-ureidovaleric acid
    identifiers:
    - ns: mod
      id: MOD:00219
    - ns: go
      id: GO:0018101
    - ns: cas
      id: 372-75-8
    - ns: pdb.ligand
      id: CIR
    structure: O=C[C@H](CCCNC(=O)N)[NH3+]
    base_monomers:
    - R
    monomer_bond_atoms:
    - molecule: Monomer
      element: C
      position: 9
    monomer_displaced_atoms:
    - molecule: Monomer
      element: H
      position: 9
    left_bond_atoms:
    - molecule: Monomer
      element: C
      position: 9
    right_bond_atoms:
    - molecule: Monomer
      element: N
      position: 12
    right_displaced_atoms:
    - molecule: Monomer
      element: H
      position: 12
    - molecule: Monomer
      element: H
      position: 12
  AA0185:
    id: AA0185
    name: L-3-oxoalanine
    comments: 'The modified cysteine is found in sulfatases at the second position
      in the sequence motif [L/V]C[A/C/S/T]PSR. In at least one case, the oxidation
      acceptor or cofactor for the generating enzyme is known to be S-adenosylmethionine.
      The generating enzyme activity acting on serine would be EC 1.1.99.-, and acting
      on cysteine would be EC 1.8.99.-. This modification should not be confused with
      N-formylglycine (see RESID:AA0057). The use of the misleading, non-standard
      name "C-alpha-formyl glycine" should be avoided. This active site residue occurs
      in the hydrated form, 2-amino-3,3-dihydroxypropanoic acid, as observed in crystallographic
      structures.  See RESID:AA0492. The PDB Hetgroup FGL was originally designated
      as the "C(alpha)-formyl glycine" active site residue L-3-oxoalanine observed
      in its hydrated form. That structure, a gem-diol with an sp(3) carbon, was misinterpreted
      as a carboxyl with an sp(2) carbon, and assigned to aminomalonic acid (see RESID:AA0458)
      instead. Generating Enzyme: sulfatase maturing enzyme (sulfatase modifying factor,
      C-alpha-formylglycine-generating enzyme) (EC 1.1.99.-) #link SER; sulfatase
      maturing enzyme (sulfatase modifying factor, C-alpha-formylglycine-generating
      enzyme) (EC 1.8.99.-) #link CYS.'
    synonyms:
    - L-serinesemialdehyde [misnomer]
    - L-aminomalonaldehydic acid
    - C(alpha)-formylglycine [misnomer]
    - 2-amino-3-oxopropionic acid
    - L-amino-malonic acid semialdehyde
    - (S)-2-amino-3-oxopropanoic acid
    identifiers:
    - ns: mod
      id: MOD:00193
    - ns: go
      id: GO:0018083
    - ns: cas
      id: 5735-66-0
    - ns: mod
      id: MOD:00835
    - ns: pdb.ligand
      id: FGL
    structure: OC=C(C=O)N
    base_monomers:
    - S
    - C
  AA0536:
    id: AA0536
    name: O-(isoglutamyl)-L-threonine
    comments: 'The isoglutamylation modification of threonine is predicted to be formed
      by autocatalysis as an intermediate in the catalytic cycle of glutaminases that
      are homologous to asparaginase. The formation of an ester cross-link between
      threonine residues of target proteins and complement C3 and C4 glutamine residues
      occurs autocatalytically after C3 and C4 form internal intermediate thioester
      cross-links with the liberation of ammonia. Generating Enzyme: autocatalytic.'
    synonyms:
    - O(beta)-(gamma-glutamyl)threonine
    - (2S,3R)-2-amino-3-([(4S)-4-amino-4-carboxybutanoyl]oxy)-propanoic acid
    - O3-(isoglutamyl)threonine
    - 5-(threon-O3-yl)glutamate
    - (2S)-2-amino-5-([(1S,2R)-1-amino-1-carboxypropan-2-yl]oxy)-5-oxopentanoic acid
    identifiers:
    - ns: mod
      id: MOD:01952
    - ns: mod
      id: MOD:01785
    structure: O=C[C@H]([C@H](OC(=O)CC[C@@H](C(=O)[O-])[NH3+])C)[NH3+]
    base_monomers:
    - Q
    - T
  AA0386:
    id: AA0386
    name: O-octanoyl-L-threonine
    comments: 'Generating Enzyme: ghrelin O-acyltransferase, GOAT (EC 2.3.1.-).'
    synonyms:
    - O3-octanoyl-L-threonine
    - (2S)-2-amino-3-(octanoyloxy)butanoic acid
    - L-threonine octanoate ester
    identifiers:
    - ns: go
      id: GO:0042050
    - ns: mod
      id: MOD:00391
    structure: C[C@H]([C@H]([NH3+])C=O)OC(=O)CCCCCCC
    base_monomers:
    - T
  AA0181:
    id: AA0181
    name: dehydroalanine
    comments: 'The modification of serine to dehydroalanine coupled with the formation
      of 5-imidazolinone by the two neighboring residues produces the 4-methylidene-imidazole-5-one
      (MIO) active site of some amino acid ammonia-lyases that differs by UV and mass
      spectrometric evidence from other known dehydroalanine containing peptides not
      containing the second modification. The formation of iodinated thyronine, O-(4-hydroxyphenyl)-tyrosine,
      by phenoxy radical transfer from tyrosine in thyroglobulin produces dehydroalanine
      as a by-product. See RESID:AA0177 and RESID:AA0178. The formation of S-(2-aminovinyl)-L-cysteine,
      see RESID:AA0548, requires that an interior cysteine first undergoes oxidative
      dethiolation to form dehydroalanine. This reaction is normally followed by formation
      of an L-lanthionine through reformation of an L-cysteine in a thioether bond
      with the C-terminal cysteine. The C-terminal cysteine is subsequently decarboxylated.
      Because the intermediate dehydroalanine formed from cysteine is not normally
      observed, it is not annotated as a feature in UniProt. Either free or in a peptide
      chain, dehydroalanine is unstable, undergoing hydrolysis with formation of 2-hydroxyalanine
      which can, like 2-hydroxyglycine (see RESID:AA0434), decompose by deamination
      breaking the peptide backbone to form a peptide amide and a pyruvoyl peptide
      (see RESID:AA0127). A 2,3-didehydro amino acid blocks Edman degradation. Generating
      Enzyme: protein-cysteine dethiolase (EC 4.4.1.-) #link CYS; autocatalytic #link
      SEC; protein-serine dehydratase (EC 4.2.1.-) #link SER.'
    synonyms:
    - anhydroserine
    - 2,3-didehydroalanine
    - 2-aminoacrylic acid
    - 4-methylidene-imidazole-5-one (MIO) active site
    - Dha
    - 2-aminopropenoic acid
    identifiers:
    - ns: mod
      id: MOD:01954
    - ns: mod
      id: MOD:00824
    - ns: cas
      id: 1948-56-7
    - ns: pdb.ligand
      id: DHA
    - ns: chebi
      id: CHEBI:17123
    - ns: go
      id: GO:0018250
    - ns: mod
      id: MOD:00189
    - ns: mod
      id: MOD:00793
    structure: NC(=C)C=O
    base_monomers:
    - Y
    - U
    - S
    - C
  AA0296:
    id: AA0296
    name: O-(N-acetylglucosamine-1-phosphoryl)-L-serine
    comments: 'See also RESID:AA0154, RESID:AA0208, RESID:AA0209, RESID:AA0210, RESID:AA0291,
      RESID:AA0297, RESID:AA0397, RESID:AA0398, RESID:AA0400, RESID:AA0402, RESID:AA0404,
      RESID:AA0406, and RESID:AA0422 for other O-glycosylated serines. Generating
      Enzyme: UDP-N-acetylglucosamine:serine-protein N-acetylglucosamine-1-phosphotransferase
      (EC 2.7.8.-).'
    synonyms:
    - O3-L-serine 2-(acetylamino)-2-deoxy-D-glucopyranose 1-phosphodiester
    - O3-(N-acetylglucosamine-1-phosphoryl)-L-serine
    - (2S)-2-amino-3-[([(2-acetamido-2-deoxy-alpha-D-glucopyranosyl)oxy][hydroxy]phosphoryl)oxy]propanoic
      acid
    - O-beta(N-acetyl-glucosamine-alpha1-phosphate)serine
    identifiers:
    - ns: cas
      id: 6866-69-9
    - ns: mod
      id: MOD:00301
    - ns: go
      id: GO:0018425
    structure: O=C[C@H](COP(=O)(O[C@H]1O[C@H](CO)[C@H]([C@@H]([C@H]1NC(=O)C)O)O)[O-])[NH3+]
    base_monomers:
    - S
    monomer_bond_atoms:
    - molecule: Monomer
      element: C
      position: 24
    monomer_displaced_atoms:
    - molecule: Monomer
      element: H
      position: 24
    left_bond_atoms:
    - molecule: Monomer
      element: C
      position: 24
    right_bond_atoms:
    - molecule: Monomer
      element: N
      position: 30
    right_displaced_atoms:
    - molecule: Monomer
      element: H
      position: 30
    - molecule: Monomer
      element: H
      position: 30
  AA0581:
    id: AA0581
    name: L-methionine sulfoxide
    comments: 'The S-oxide of methionine is a chiral center. The oxidized methionine
      in actin has been determined to be the (R)-sulfoxide. The methionine (R)-sulfoxides
      in actin can be reduced to methionine by methionine-R-sulfoxide reductase B1,
      MsrB1 (EC 1.8.4.-). Generating Enzyme: protein-methionine sulfoxide oxidase
      Mical1 (EC 1.14.13.-).'
    synonyms:
    - (2S)-2-amino-4-[(R)-methylsulfinyl]butanoic acid
    - L-methionine (R)-S-oxide
    identifiers:
    - ns: cas
      id: 3226-66-2
    - ns: pdb.ligand
      id: SME
    - ns: mod
      id: MOD:00721
    - ns: chebi
      id: CHEBI:45764
    structure: O=C[C@H](CC[S@](=O)C)[NH3+]
    base_monomers:
    - M
  AA0374:
    id: AA0374
    name: L-serine microcin E492 siderophore ester
    synonyms:
    - N-[5-(6-O-seryl-beta-glucosyl)-2,3-dihydroxybenzoyl]-O-[N-(2,3-dihydroxybenzoyl)-O-[N-(2,3-dihydroxybenzoyl)seryl]seryl]serine
    identifiers:
    - ns: mod
      id: MOD:00379
    - ns: go
      id: GO:0051263
    structure: OC[C@@H](C(=O)OC[C@@H](C(=O)OC[C@@H](C(=O)[O-])NC(=O)c1cc(cc(c1O)O)[C@@H]1O[C@H](COC(=O)[C@H](CO)N)[C@H]([C@@H]([C@H]1O)O)O)NC(=O)c1cccc(c1O)O)NC(=O)c1cccc(c1O)O
    base_monomers:
    - S
  K, N:
    id: AA0294
    name: N6-(L-isoaspartyl)-L-lysine
    synonyms:
    - N(epsilon)-(beta-aspartyl)lysine
    - isoaspartyl N6-lysine
    - (2S)-2-amino-6-([(3S)-3-amino-3-carboxypropanoyl]amino)hexanoic acid
    - beta-(N6-lysyl)aspartyl acid
    identifiers:
    - ns: mod
      id: MOD:00299
    - ns: chebi
      id: CHEBI:21862
    - ns: mod
      id: MOD:01917
    - ns: go
      id: GO:0018420
    - ns: cas
      id: 5853-83-8
    structure: O=C[C@H](CCCCNC(=O)C[C@@H](C=O)N)[NH3+]
    base_monomers:
    - K
    - N
    - D
  AA0252:
    id: AA0252
    name: dipyrrolylmethanemethyl-L-cysteine
    comments: The pyrromethane cofactor is synthesized on the enzyme autocatalytically
      by condensation of two porphobilinogen molecules.
    synonyms:
    - dipyrrolylmethyl-L-cysteine
    - pyrromethane cofactor
    - (2S)-3-[5-[4-(2-carboxy)ethyl-3-carboxymethyl-1-pyrrol-2-yl]methyl-4-(2-carboxy)ethyl-3-carboxymethyl-1-pyrrol-2-yl]methylthio-2-aminopropanoic
      acid
    - dipyrromethane cofactor
    - 3-[5-(3-acetic acid-4-propanoic acid-1-pyrrol-2-yl)methyl-3-acetic acid-4-propanoic
      acid-1-pyrrol-2-yl]methylthio-2-aminopropanoic acid
    - dipyrrole cofactor
    identifiers:
    - ns: pdb.ligand
      id: DPM
    - ns: cas
      id: 29261-13-0
    - ns: mod
      id: MOD:00257
    - ns: chebi
      id: CHEBI:23842
    - ns: go
      id: GO:0018160
    structure: O=C[C@H](CSCc1[nH]c(c(c1CC(=O)[O-])CCC(=O)[O-])Cc1[nH]cc(c1CC(=O)[O-])CCC(=O)[O-])[NH3+]
    base_monomers:
    - C
  AA0427:
    id: AA0427
    name: S-phycourobilin-L-cysteine
    comments: There are additional chiral centers at C-3alpha, C-4, and C-16.
    synonyms:
    - (2S,3R,16R)-18-ethenyl-3-[(1R)-1-([(R)-2-amino-2-carboxyethyl]sulfanyl)ethyl]-8,12-bis(2-carboxyethyl)-2,7,13,17-tetramethyl-4,5,15,16-tetrahydrobiline-1,19(21H,22H,24H)-dione
    - 18-ethenyl-3-[1-(2-amino-2-carboxyethylsulfanyl)ethyl]-2,3,15,16-dihydro-2,7,13,17-tetramethyl-1,19-dioxo-(21H,22H,24H)-bilin-8,12-dipropanoic
      acid
    - PUB
    - phycourobilin cysteine adduct
    identifiers:
    - ns: cas
      id: 61932-71-6
    - ns: mod
      id: MOD:01175
    structure: O=C[C@H](CS[C@@H](C1=C(C)C(=O)N[C@H]1Cc1[nH]c(c(c1C)CCC(=O)[O-])Cc1[nH]c(c(c1CCC(=O)[O-])C)C[C@H]1NC(=O)C(=C1C)C=C)C)[NH3+]
    base_monomers:
    - C
  AA0169:
    id: AA0169
    name: S-(ADP-ribosyl)-L-cysteine
    comments: 'The anomeric form of the pertussis toxin product has not been characterized;
      the alpha form is presented. The keywords "phosphoprotein" and "thioether bond"
      are not used with toxin modification. Generating Enzyme: NAD(P)+--cysteine ADP-ribosyltransferase
      (EC 2.4.2.-).'
    synonyms:
    - (R)-2-amino-3-([adenosine 5'-(trihydrogen diphosphate) 5'->5'-ester with alpha-D-ribofuranosyl]sulfanyl)propanoic
      acid
    - S-alpha-D-ribofuranosyl-L-cysteine 5'->5'-ester with adenosine 5'-(trihydrogen
      diphosphate)
    - S-L-cysteine alpha-D-ribofuranoside 5'->5'-ester with adenosine 5'-(trihydrogen
      diphosphate)
    identifiers:
    - ns: go
      id: GO:0006471
    - ns: mod
      id: MOD:00178
    structure: O=C[C@H](CS[C@@H]1O[C@@H]([C@H]([C@H]1O)O)COP(=O)(OP(=O)(OC[C@H]1O[C@H]([C@@H]([C@@H]1O)O)n1cnc2c1ncnc2N)[O-])[O-])[NH3+]
    base_monomers:
    - C
  AA0083:
    id: AA0083
    name: L-asparagine amide
    comments: 'Generating Enzyme: peptidylglycine monooxygenase (EC 1.14.17.3).'
    synonyms:
    - (2S)-2-aminobutanediamide
    - asparaginamide
    identifiers:
    - ns: cas
      id: 16748-73-5
    - ns: mod
      id: MOD:00092
    - ns: pdb.ligand
      id: NH2
    - ns: go
      id: GO:0018036
    - ns: chebi
      id: CHEBI:21243
    structure: NC(=O)C[C@@H](C(=O)N)[NH3+]
    base_monomers:
    - N
  F, Y, Y:
    id: AA0595
    name: coelenterazine
    comments: The structure of the amino acid components of coelenterazine suggest
      that it is biosynthesized from a phenylalanyl-tyrosyl-tyrosine peptide. This
      entry presents coelenterazine as a modification produced by the cross-linking
      of a tripeptide precursor. For coelenterazine as a heterogen cross-linked to
      a cysteine see RESID:AA0526.
    synonyms:
    - Oplophorus luciferin
    - 8-benzyl-2-(4-hydroxybenzyl)-6-(4-hydroxyphenyl)imidazo[1,2-a]pyrazin-3(7H)-one
    identifiers:
    - ns: chebi
      id: CHEBI:2311
    - ns: mod
      id: MOD:01949
    - ns: cas
      id: 55779-48-1
    structure: Oc1ccc(cc1)Cc1nc2n(c1=O)cc([nH]c2Cc1ccccc1)c1ccc(cc1)O
    base_monomers:
    - F
    - Y
  AA0484:
    id: AA0484
    name: L-phenylalanine thiazoline-4-carboxylic acid
    comments: 'Formed by the condensation of a cysteine thiol with the carbonyl of
      the preceding residue. Generating Enzyme: peptidyl-cysteine cyclase (EC 4.2.1.-).'
    synonyms:
    - 2-[1-azanyl-2-phenylethyl]-4,5-dihydro-1,3-thiazole-4-carboxylic acid
    - (4R)-2-[(1S)-1-amino-2-phenylethyl]-4,5-dihydro-1,3-thiazole-4-carboxylic acid
    identifiers:
    - ns: mod
      id: MOD:01407
    structure: O=C[C@@H]1CSC(N1)[C@H](Cc1ccccc1)[NH3+]
    base_monomers:
    - F
    - C
  E, N:
    id: AA0593
    name: 2-(2-aminosuccinimidyl)pentanedioic acid
    comments: 'This cross-link is formed by the condensation of an aspartic acid or
      asparagine residue with the alpha-amido of the following residue. Generating
      Enzyme: autocatalytic.'
    synonyms:
    - (4S)-4-[(3S)-3-amino-2,5-dioxopyrrolidin-1-yl]-5-oxopentanoic acid
    - aspartimide glutamic acid
    identifiers:
    - ns: pdb.ligand
      id: SNN
    - ns: mod
      id: MOD:01941
    - ns: mod
      id: MOD:01940
    structure: O=C[C@@H](N1C(=O)C[C@@H](C1=O)N)CCC(=O)[O-]
    base_monomers:
    - N
    - E
    - D
  AA0529:
    id: AA0529
    name: N-(glycyl)-L-cysteine
    comments: This modified carboxyl end glycine residue is produced by transamidation
      of S-(glycyl)-L-cysteine (see RESID:AA0206) transiently forming a peptide bond
      to a free cysteine before the cysteine is released by a peptidase activity.
    synonyms:
    - N-(2-amino-1-oxoethyl)cysteine
    - (2R)-2-[(aminoacetyl)amino]-3-sulfanylpropanoic acid
    identifiers:
    - ns: mod
      id: MOD:01778
    structure: SC[C@@H](C(=O)[O-])NC(=O)C[NH3+]
    base_monomers:
    - G
    monomer_bond_atoms:
    - molecule: Monomer
      element: C
      position: 9
    monomer_displaced_atoms:
    - molecule: Monomer
      element: H
      position: 9
    left_bond_atoms:
    - molecule: Monomer
      element: C
      position: 9
    right_bond_atoms:
    - molecule: Monomer
      element: N
      position: 12
    right_displaced_atoms:
    - molecule: Monomer
      element: H
      position: 12
    - molecule: Monomer
      element: H
      position: 12
  AA0557:
    id: AA0557
    name: L-cysteine sulfinyl phosphate
    comments: This modification is probably produced as an intermediate during the
      ATP mediated reduction of cysteine sulfinic acid (see RESID:AA0262) formed in
      some proteins during oxidative stress.
    synonyms:
    - cysteine sulfinic phosphoryl ester
    - (2R)-2-amino-3-[(phosphonooxy)sulfinyl]propanoic acid
    identifiers:
    - ns: mod
      id: MOD:01847
    structure: O=C[C@H](C[S](OP(=O)([O-])[O-])O)N
    base_monomers:
    - C
  AA0478:
    id: AA0478
    name: (2S,3S)-3-hydroxyasparagine
    comments: 'This diastereomeric form has been found in the C-terminal transactivation
      domain (CAD) of hypoxia-inducible factor (HIF), and in the ankyrin repeat domains
      of notch 1, which probably also contains the other diastereomeric form of the
      modification in its EGF domains. The PDB group code includes models with both
      the (2S,3R) and the (2S,3S) stereoconfiguration. Generating Enzyme: hypoxia-inducible
      factor-asparagine dioxygenase (EC 1.14.11.30).'
    synonyms:
    - L-threo-beta-hydroxyasparagine
    - (2S,3S)-2-amino-3-hydroxy-4-butanediamic acid
    - (2S,3S)-2,4-diamino-3-hydroxy-4-oxobutanoic acid
    identifiers:
    - ns: chebi
      id: CHEBI:50789
    - ns: mod
      id: MOD:01401
    - ns: pdb.ligand
      id: AHB
    structure: O=C[C@H]([C@@H](C(=O)N)O)N
    base_monomers:
    - N
  D, K:
    id: AA0583
    name: N6-(L-aspartyl)-L-lysine
    synonyms:
    - (2S)-2-amino-6-([(2S)-2-amino-3-carboxypropanoyl]amino)hexanoic acid
    - aspartyl N6-lysine
    - N(epsilon)-(alpha-aspartyl)lysine
    - alpha-(N6-lysyl)aspartyl acid
    identifiers:
    - ns: mod
      id: MOD:01923
    structure: O=C[C@H](CCCCNC(=O)[C@H](CC(=O)[O-])[NH3+])[NH3+]
    base_monomers:
    - K
    - D
  AA0619:
    id: AA0619
    name: N,N,N-trimethylglyine
    comments: 'This modification is the major post-translational modification in the
      methylation of N-terminal glycine. See also RESID:AA0063 and RESID:AA0620. Consult
      FAQ at http://pir.georgetown.edu/resid/faq.shtml#q12 concerning calculation
      of the difference formula. It is not clear whether "N-terminal methyltransferase"
      defined in EC 2.1.1.244 is intended to exclude an enzyme activity that methylates
      N-terminal glycine, or whether there are distinguishable enzyme activities.
      Generating Enzyme: protein N-terminal methyltransferase (EC 2.1.1.244).'
    synonyms:
    - N,N,N-trimethylglycinium
    - betaine
    - N,N,N-trimethylglycine cation
    - glycine betaine
    - (trimethylammonio)ethanoic acid
    - carboxy-N,N,N-trimethylmethanaminium
    - 1-carboxy-N,N,N-trimethylmethanazanium
    - carboxymethyl-trimethylazanium
    - 2-trimethylammonioacetate
    identifiers:
    - ns: mod
      id: MOD:01982
    - ns: cas
      id: 107-43-7
    - ns: chebi
      id: CHEBI:17750
    structure: O=CC[N](C)(C)C
    base_monomers:
    - G
  AA0423:
    id: AA0423
    name: O-acetyl-L-threonine
    comments: O-acetylation of threonine in host kinases is catalyzed by yersinia
      toxin blocking the normal phosphorylation.
    synonyms:
    - threonine acetate ester
    - O-acetylthreonine
    - (2S,3R)-3-(acetyloxy)-2-aminobutanoic acid
    identifiers:
    - ns: mod
      id: MOD:01171
    - ns: pdb.ligand
      id: TH5
    - ns: cas
      id: 17012-42-9
    structure: O=C[C@H]([C@H](OC(=O)C)C)[NH3+]
    base_monomers:
    - T
    monomer_bond_atoms:
    - molecule: Monomer
      element: C
      position: 8
    monomer_displaced_atoms:
    - molecule: Monomer
      element: H
      position: 8
    left_bond_atoms:
    - molecule: Monomer
      element: C
      position: 8
    right_bond_atoms:
    - molecule: Monomer
      element: N
      position: 12
    right_displaced_atoms:
    - molecule: Monomer
      element: H
      position: 12
    - molecule: Monomer
      element: H
      position: 12
  AA0401:
    id: AA0401
    name: O-galactosyl-L-threonine
    comments: 'See also RESID:AA0155, RESID:AA0247, RESID:AA0399, RESID:AA0403, RESID:AA0405,
      and RESID:AA0515 for other O-glycosylated threonines. Generating Enzyme: galactosyltransferase
      (EC 2.4.1.-).'
    synonyms:
    - O-glycosylthreonine
    - (2S,3R)-2-amino-3-(alpha-D-galactopyranosyloxy)butanoic acid
    - O3-galactosylthreonine
    identifiers:
    - ns: mod
      id: MOD:00809
    structure: O=C[C@H]([C@H](O[C@H]1O[C@H](CO)[C@@H]([C@@H]([C@H]1O)O)O)C)[NH3+]
    base_monomers:
    - T
  AA0495:
    id: AA0495
    name: O-glycyl-L-serine
    comments: These are ester cross-links formed between internal serine residues
      and the carboxyl end of ubiquitin and other proteins.
    synonyms:
    - (2S)-2-amino-3-[(aminoacetyl)oxy]propanoic acid
    - serine glycinate ester
    - O3-(aminoacetyl)serine
    identifiers:
    - ns: mod
      id: MOD:01585
    structure: NCC(=O)OC[C@H]([NH3+])C=O
    base_monomers:
    - S
    - G
  AA0341:
    id: AA0341
    name: 2-(S-L-cysteinyl)-D-phenylalanine
    comments: The D-stereoisomer of the 2-S-cysteinyl substituted phenylalanine has
      S configuration.
    synonyms:
    - alpha-(L-cystein-S-yl)-D-phenylalanine
    - (2S)-2-amino-2-[(2R)-2-amino-2-carboxyethyl]sulfanyl-3-phenylpropanoic acid
    - (2S,5R)-2,5-diamino-3-thia-2-phenylmethylhexanedioic acid
    identifiers:
    - ns: mod
      id: MOD:00346
    - ns: go
      id: GO:0046925
    structure: O=C[C@](Cc1ccccc1)(SC[C@@H](C=O)[NH3+])N
    base_monomers:
    - F
    - C
    monomer_bond_atoms:
    - molecule: Monomer
      element: C
      position: 15
    monomer_displaced_atoms:
    - molecule: Monomer
      element: H
      position: 15
    left_bond_atoms:
    - molecule: Monomer
      element: C
      position: 15
    right_bond_atoms:
    - molecule: Monomer
      element: N
      position: 17
    right_displaced_atoms:
    - molecule: Monomer
      element: H
      position: 17
    - molecule: Monomer
      element: H
      position: 17
  AA0442:
    id: AA0442
    name: (2S)-4-hydroxyleucine
    synonyms:
    - (2S)-2-amino-4-hydroxy-4-methylpentanoic acid
    - gamma-hydroxyleucine
    identifiers:
    - ns: mod
      id: MOD:01372
    structure: O=C[C@H](CC(O)(C)C)[NH3+]
    base_monomers:
    - L
  AA0546:
    id: AA0546
    name: L-allo-isoleucine
    comments: 'Generating Enzyme: protein-isoleucine 3-epimerase (EC 5.1.1.-).'
    synonyms:
    - 3-methyl-norvaline
    - L-threo-isoleucine
    - (2S,3R)-2-amino-3-methylpentanoic acid
    - allo-L-isoleucine
    - 2-azanyl-3-methylpentanoic acid
    - alpha-amino-beta-methylvaleric acid
    identifiers:
    - ns: mod
      id: MOD:01840
    - ns: chebi
      id: CHEBI:30008
    - ns: cas
      id: 1509-34-8
    structure: CC[C@H]([C@@H](C=O)[NH3+])C
    base_monomers:
    - I
    monomer_bond_atoms:
    - molecule: Monomer
      element: C
      position: 7
    monomer_displaced_atoms:
    - molecule: Monomer
      element: H
      position: 7
    left_bond_atoms:
    - molecule: Monomer
      element: C
      position: 7
    right_bond_atoms:
    - molecule: Monomer
      element: N
      position: 9
    right_displaced_atoms:
    - molecule: Monomer
      element: H
      position: 9
    - molecule: Monomer
      element: H
      position: 9
  AA0103:
    id: AA0103
    name: S-12-hydroxyfarnesyl-L-cysteine
    comments: Formation of S-12-hydroxyfarnesylcysteine may be coupled with subsequent
      cleavage of a carboxy-terminal tripeptide for the CAAX motif and methyl esterification
      of the farnesylated cysteine. See L-cysteine methyl ester (RESID:AA0105).
    synonyms:
    - 2-amino-3-(12-hydroxy-3,7,11-trimethyl-3,6,10-dodecatrienylthio)propanoic acid
    - (2R)-2-amino-3-([(2E,6E,10Z)-12-hydroxy-3,7,11-trimethyldodeca-2,6,10-trien-1-yl]sulfanyl)propanoic
      acid
    identifiers:
    - ns: go
      id: GO:0018227
    - ns: mod
      id: MOD:00112
    structure: O=C[C@H](CSC/C=C(/CC/C=C(/CC/C=C(\CO)/C)\C)\C)[NH3+]
    base_monomers:
    - C
  AA0087:
    id: AA0087
    name: L-glutamic acid 1-amide
    comments: 'Generating Enzyme: peptidylglycine monooxygenase (EC 1.14.17.3).'
    synonyms:
    - 4,5-diamino-5-oxopentanoic acid
    - (2S)-2-amino-1-pentanediamic acid
    - isoglutamine
    identifiers:
    - ns: chebi
      id: CHEBI:21305
    - ns: pdb.ligand
      id: NH2
    - ns: go
      id: GO:0018040
    - ns: cas
      id: 328-48-3
    - ns: mod
      id: MOD:00096
    structure: '[O-]C(=O)CC[C@@H](C(=O)N)[NH3+]'
    base_monomers:
    - E
    monomer_bond_atoms:
    - molecule: Monomer
      element: C
      position: 8
    monomer_displaced_atoms:
    - molecule: Monomer
      element: H
      position: 8
    left_bond_atoms:
    - molecule: Monomer
      element: C
      position: 8
    right_bond_atoms:
    - molecule: Monomer
      element: N
      position: 11
    right_displaced_atoms:
    - molecule: Monomer
      element: H
      position: 11
    - molecule: Monomer
      element: H
      position: 11
  AA0432:
    id: AA0432
    name: S-(aspart-4-yloxy) thiocarbonate
    comments: This modification was originally observed in the enzyme expressed in
      Escherichia coli. It was not chemically confirmed or characterized. It did not
      appear in a later model at higher resolution by the same group.
    synonyms:
    - 4-aspartyloxysulfanylcarbonate
    - (2S)-2-amino-4-(carboxysulfanyl)oxy-4-oxobutanoic acid
    - O-carboxysulfanyl-4-oxo-L-homoserine
    identifiers:
    - ns: mod
      id: MOD:01178
    - ns: pdb.ligand
      id: OHS
    structure: O=C[C@H](CC(=O)OSC(=O)[O-])[NH3+]
    base_monomers:
    - D
    monomer_bond_atoms:
    - molecule: Monomer
      element: C
      position: 6
    monomer_displaced_atoms:
    - molecule: Monomer
      element: H
      position: 6
    left_bond_atoms:
    - molecule: Monomer
      element: C
      position: 6
    right_bond_atoms:
    - molecule: Monomer
      element: N
      position: 13
    right_displaced_atoms:
    - molecule: Monomer
      element: H
      position: 13
    - molecule: Monomer
      element: H
      position: 13
  AA0550:
    id: AA0550
    name: 2-(3-methylbutanoyl)-5-hydroxy-oxazole-4-carbothionic acid
    comments: The amino group of the following amino acid forms a thiopeptide bond.
      The amino(sulfanyl)methylidene tautomeric form is shown in the diagram and model.
      The biosynthesis of this modification from the encoded cysteine peptide has
      not been elaborated.
    synonyms:
    - (4Z)-4-[hydroxy(sulfanyl)methylidene]-2-(3-methylbutanoyl)-1,3-oxazol-5(4H)-one
      [tautomer]
    - 5-hydroxy-2-(3-methylbutanoyl)-1,3-oxazole-4-carbothioic O-acid
    identifiers:
    - ns: mod
      id: MOD:01844
    - ns: pdb.ligand
      id: 8LI
    structure: '[S-]C=C1N=C(OC1=O)C(=O)CC(C)C'
    base_monomers:
    - L
    - C
  AA0444:
    id: AA0444
    name: (2S,4R)-5-oxoleucine
    comments: The oxidation artifacts 5-hydroxyleucine and 5-oxoleucine can form autocatalytically
      and stereospecifically, but not selectively. It is not clear whether the modified
      residue subsequently takes part in catalytic reactions at the active site of
      alpha-ketoglutarate-dependent dioxygenase alkB homolog 3 (ABH3).
    synonyms:
    - (2S,4R)-2-amino-4-methyl-5-oxopentanoic acid
    - (4R)-5-oxo-L-leucine
    identifiers:
    - ns: pdb.ligand
      id: LED
    - ns: mod
      id: MOD:01374
    - ns: chebi
      id: CHEBI:43739
    structure: O=C[C@@H](C[C@@H](C=O)[NH3+])C
    base_monomers:
    - L
    monomer_bond_atoms:
    - molecule: Monomer
      element: C
      position: 8
    monomer_displaced_atoms:
    - molecule: Monomer
      element: H
      position: 8
    left_bond_atoms:
    - molecule: Monomer
      element: C
      position: 8
    right_bond_atoms:
    - molecule: Monomer
      element: N
      position: 10
    right_displaced_atoms:
    - molecule: Monomer
      element: H
      position: 10
    - molecule: Monomer
      element: H
      position: 10
  AA0614:
    id: AA0614
    name: 5-glutamyl coenzyme A thioester
    comments: 'Generating Enzyme: autocatalytic.'
    synonyms:
    - (2S)-2-amino-5-(2-[([3-([(2R)-2-hydroxy-3,3-dimethyl-4-([3'-phospho-adenosyl-5'-diphosphoryl]-oxy)-butanoyl]-amino)-propanoyl]-amino)-ethyl]-sulfanyl)-5-oxopentanoic
      acid
    - (2S)-2-amino-5-([2-(3-[(2R)-2-hydroxy-3,3-dimethyl-4-([3'-phospho-adenosyl-5'-diphosphoryl]-oxy)-butanamido]-propanamido)-ethyl]-sulfanyl)-5-oxopentanoic
      acid
    - 5-glutamyl 4-[(3'-phospho-adenosyl-5'-diphosphoryl)oxy]pantetheine thioester
    identifiers:
    - ns: mod
      id: MOD:01972
    structure: O=C[C@H](CCC(=O)SCCNC(=O)CCNC(=O)[C@@H](C(COP(=O)(OP(=O)(OC[C@H]1O[C@H]([C@@H]([C@@H]1OP(=O)([O-])[O-])O)n1cnc2c1ncnc2N)[O-])[O-])(C)C)O)[NH3+]
    base_monomers:
    - E
  K, S:
    id: AA0123
    name: L-lysinoalanine
    comments: For the crosslink the stereochemistry for the second chiral center has
      not been resolved; it appears to epimerize rapidly during acid hydrolysis. The
      (2R,9S) form is shown. For the lysine modification by D-serine, the diastereomer
      is (2R,9S).
    synonyms:
    - LAL
    - (2S)-2-amino-6-([(2R)-2-amino-2-carboxyethyl]amino)hexanoic acid
    - alaninolysine
    - 'lysino-D-alanine #link LYS'
    - N-epsilon-(2-amino-2-carboxyethyl)-L-lysine
    - N6-(2-amino-2-carboxyethyl)-L-lysine
    - (2R,9S)-lysinoalanine
    identifiers:
    - ns: mod
      id: MOD:00132
    - ns: mod
      id: MOD:01838
    - ns: go
      id: GO:0018274
    - ns: cas
      id: 18810-04-3
    structure: O=C[C@H](CCCC[NH2+]C[C@@H](C=O)N)[NH3+]
    base_monomers:
    - K
    - S
  AA0200:
    id: AA0200
    name: D-valine
    comments: 'Generating Enzyme: protein-valine epimerase (EC 5.1.1.-).'
    synonyms:
    - alpha-amino-beta-methylbutyric acid
    - alpha-aminoisovaleric acid
    - (R)-2-amino-3-methylbutanoic acid
    identifiers:
    - ns: cas
      id: 640-68-6
    - ns: chebi
      id: CHEBI:30016
    - ns: pdb.ligand
      id: DVA
    - ns: mod
      id: MOD:00705
    structure: O=C[C@@H](C(C)C)[NH3+]
    base_monomers:
    - V
  AA0056:
    id: AA0056
    name: S-acetyl-L-cysteine
    synonyms:
    - S-acetylcysteine
    - 2-amino-3-(acetylthio)propanoic acid
    - cysteine acetate thioester
    - (2R)-3-acetylsulfanyl-2-aminopropanoic acid
    - 2-azanyl-3-(acetylsulfanyl)propanoic acid
    identifiers:
    - ns: pdb.ligand
      id: SCY
    - ns: mod
      id: MOD:00065
    - ns: cas
      id: 15312-11-5
    - ns: go
      id: GO:0018219
    structure: O=C[C@H](CSC(=O)C)N
    base_monomers:
    - C
  AA0435:
    id: AA0435
    name: L-aspartic acid 4-methyl ester
    comments: An enzyme acting to form the methyl ester of L-aspartyl peptides might
      interfere with the D-aspartyl peptide repair mechanism.
    synonyms:
    - 4-methyl L-hydrogen aspartate
    - aspartic acid beta-methyl ester
    - 2-aminobutanedioic acid 4-methyl ester
    - (2S)-2-amino-4-methoxy-4-oxobutanoic acid
    - 4-methyl L-aspartate
    - 4-methyl L-2-aminosuccinic acid
    - aspartic acid 4-methyl ester
    identifiers:
    - ns: cas
      id: 16856-13-6
    - ns: mod
      id: MOD:01181
    structure: COC(=O)C[C@H]([NH3+])C=O
    base_monomers:
    - D
  AA0102:
    id: AA0102
    name: S-farnesyl-L-cysteine
    comments: 'Formation of S-farnesycysteine may be coupled with subsequent cleavage
      of a carboxy-terminal tripeptide for the CXXX motif and methyl esterification
      of the farnesylated cysteine. See L-cysteine methyl ester (RESID:AA0105). This
      modification may be found at the first position in the sequence motif CXX[SAQCMT]*
      where the second and third positions are usually aliphatic. Generating Enzyme:
      protein-cysteine farnesyltransferase (EC 2.5.1.-).'
    synonyms:
    - 2-amino-3-(3,7,11-trimethyl-2,6,10-dodecatrienylthio)propanoic acid
    - (2R)-2-amino-3-([(2E,6E)-3,7,11-trimethyldodeca-2,6,10-trien-1-yl]sulfanyl)propanoic
      acid
    identifiers:
    - ns: mod
      id: MOD:00111
    - ns: pdb.ligand
      id: FAR
    - ns: cas
      id: 68000-92-0
    - ns: go
      id: GO:0018226
    structure: O=C[C@H](CSC/C=C(/CC/C=C(/CCC=C(C)C)\C)\C)[NH3+]
    base_monomers:
    - C
  AA0032:
    id: AA0032
    name: L-gamma-carboxyglutamic acid
    comments: 'The gamma-carboxylation of glutamic acid residues is performed by a
      vitamin K-dependent enzyme. Generating Enzyme: gamma-glutamyl carboxylase (EC
      4.1.1.-).'
    synonyms:
    - 3-amino-1,1,3-propanetricarboxylic acid
    - (3S)-3-azanylpropane-1,1,3-tricarboxylic acid
    - 4-carboxyglutamic acid
    - 3-azanylpropane-1,1,3-tricarboxylic acid
    - 1-carboxyglutamic acid [misnomer]
    - (3S)-3-aminopropane-1,1,3-tricarboxylic acid
    identifiers:
    - ns: chebi
      id: CHEBI:61939
    - ns: mod
      id: MOD:00041
    - ns: cas
      id: 53861-57-7
    - ns: pdb.ligand
      id: CGU
    - ns: go
      id: GO:0017187
    structure: O=C[C@H](CC(C(=O)[O-])C(=O)[O-])[NH3+]
    base_monomers:
    - E
  AA0175:
    id: AA0175
    name: L-3'-bromophenylalanine
    synonyms:
    - m-bromophenylalanine
    - (S)-2-amino-3-(3-bromophenyl)propanoic acid
    - meta-bromophenylalanine
    identifiers:
    - ns: cas
      id: 82311-69-1
    - ns: mod
      id: MOD:00184
    - ns: go
      id: GO:0018075
    structure: O=C[C@H](Cc1cccc(c1)Br)[NH3+]
    base_monomers:
    - F
  AA0240:
    id: AA0240
    name: glycine oxazole-4-carboxylic acid
    comments: 'Formed by the condensation of a serine hydroxyl with the carbonyl of
      the preceding residue and alpha-beta dehydrogenation. Generating Enzyme: peptidyl-serine
      cyclase (EC 4.2.1.-); peptidyl-oxazoline dehydrogenase (EC 1.3.-.-).'
    synonyms:
    - 2-aminomethyl-1,3-oxazole-4-carboxylic acid
    - 2-azanylmethyl-1,3-oxazole-4-carboxylic acid
    identifiers:
    - ns: mod
      id: MOD:00245
    - ns: go
      id: GO:0018134
    structure: NCc1occ(n1)C=O
    base_monomers:
    - S
    - G
  AA0263:
    id: AA0263
    name: L-3',4',5'-trihydroxyphenylalanine
    synonyms:
    - (S)-2-amino-3-(3,4,5-trihydroxyphenyl)propanoic acid
    - L-3,4,5-TOPA
    identifiers:
    - ns: go
      id: GO:0018172
    - ns: mod
      id: MOD:00268
    structure: O=C[C@H](Cc1cc(O)c(c(c1)O)O)[NH3+]
    base_monomers:
    - Y
  AA0609:
    id: AA0609
    name: omega-N-(N-acetylamino)glucosyl-L-arginine
    comments: 'This modification is produced in host proteins by a secretion system
      effector of some enteropathogenic bacteria. The anomeric form of the product
      has not been characterized; the beta form is presented. Generating Enzyme: [protein]-L-arginine
      N-acetyl-D-glucosaminyl-transferase NleB (EC 2.4.1.-).'
    synonyms:
    - (2S)-2-amino-5-[(amino[(2-N-acetylamino-2-deoxy-D-glucopyranosyl)amino]methylidene)amino]pentanoic
      acid
    - omega-N-(2-acetylamino-2-deoxy-D-glucopyranosyl)-L-arginine
    - N(omega)-(2-acetylamino-2-deoxy-D-glucopyranosyl)-L-arginine
    - NG-(2-acetylamino-2-deoxy-D-glucopyranosyl)-L-arginine
    - omega-N-(2-N-acetylaminoglucosyl)arginine
    - N(omega)-(2-N-acetylaminoglucosyl)arginine
    - omega-N-(2-acetamido-2-deoxy-D-glucopyranosyl)-L-arginine
    - NG-(2-N-acetylaminoglucosyl)arginine
    - N(omega)-(2-acetamido-2-deoxy-D-glucopyranosyl)-L-arginine
    - NG-(2-acetamido-2-deoxy-D-glucopyranosyl)-L-arginine
    identifiers:
    - ns: mod
      id: MOD:01967
    structure: O=C[C@H](CCCNC(=[NH2+])N[C@@H]1O[C@H](CO)[C@H]([C@@H]([C@H]1NC(=O)C)O)O)[NH3+]
    base_monomers:
    - R
    monomer_bond_atoms:
    - molecule: Monomer
      element: C
      position: 28
    monomer_displaced_atoms:
    - molecule: Monomer
      element: H
      position: 28
    left_bond_atoms:
    - molecule: Monomer
      element: C
      position: 28
    right_bond_atoms:
    - molecule: Monomer
      element: N
      position: 33
    right_displaced_atoms:
    - molecule: Monomer
      element: H
      position: 33
    - molecule: Monomer
      element: H
      position: 33
  AA0428:
    id: AA0428
    name: S-15,16-dihydrobiliverdin-L-cysteine
    comments: 15,16-dihydrobiliverdin transmits violet.
    synonyms:
    - 15,16-Dhbv
    - 3alpha-cysteinyl-15,16-dihydrobiliverdin
    - (16R)-18-ethenyl-8,12-bis(2-carboxyethyl)-3-[(1R)-1-(((2R)-2-amino-2-carboxy)ethylsulfanyl)ethyl]-2,7,13,17-tetramethyl-15,16-dihydrobilin-1,19(21H,24H)-dione
    - DBV
    - 3'-cysteinyl-15,16-dihydrobiliverdin
    - 18-ethenyl-8,12-bis(2-carboxyethyl)-3-(2-(cysteinyl-S)-ethyl)-2,7,13,17-tetramethylbiladiene-ab-1,19(16H,21H)-dione
    - 15,16-dihydrobiliverdin cysteine adduct
    - 15,16-dihydrobiliverdin IXalpha
    identifiers:
    - ns: cas
      id: 137429-14-2
    - ns: mod
      id: MOD:01142
    - ns: pdb.ligand
      id: DBV
    structure: O=C[C@H](CS[C@H](C1=C(C)C(=O)NC1=Cc1[nH]c(c(c1C)CCC(=O)[O-])Cc1[nH]c(c(c1CCC(=O)[O-])C)C[C@H]1NC(=O)C(=C1C)C=C)C)[NH3+]
    base_monomers:
    - C
  AA0149:
    id: AA0149
    name: 4'-(L-tryptophan)-L-tryptophyl quinone
    comments: 'Generating Enzyme: methylamine dehydrogenase activase MauG (EC 6.-.-.-).'
    synonyms:
    - 3-[(2S)-2-amino-2-carboxyethyl]-4-(3-[(2S)-2-amino-2-carboxyethyl]-1H-indol-2-yl)-6,7-indolinedione
    - 4'-tryptophan-tryptophylquinone
    - 2-amino-3-[2-[2-amino-3-(2-carboxyethyl)-6,7-dioxo-1H-indol-4-yl]-1H-indol-3-yl]propanoic
      acid
    - 4-(2'-tryptophyl)tryptophan-6,7-dione
    - TTQ
    - alpha,alpha'-diamino-6',7'-dihydro-6',7'-dioxo-(2,4'-bi-1H-indole)-3,3'-dipropanoic
      acid
    identifiers:
    - ns: go
      id: GO:0018069
    - ns: mod
      id: MOD:00158
    - ns: chebi
      id: CHEBI:20251
    - ns: cas
      id: 134645-25-3
    structure: O=C[C@H](Cc1c[nH]c2c1C(=CC(=O)C2=O)c1[nH]c2c(c1C[C@@H](C=O)[NH3+])cccc2)[NH3+]
    base_monomers:
    - W
  AA0545:
    id: AA0545
    name: N6-succinyl-L-lysine
    comments: The responsible generating enzyme activity is not identified. This modification
      can be reversed by Sirt5.
    synonyms:
    - 2-azanyl-6-[(3-carboxypropanoyl)azanyl]hexanoic acid
    - N(epsilon)-(succinyl)lysine
    - succinyllysine
    - (2S)-2-amino-6-[(3-carboxypropanoyl)amino]hexanoic acid
    - 4-[[(5S)-5-amino-6-hydroxy-6-oxohexyl]amino]-4-oxobutanoate
    identifiers:
    - ns: mod
      id: MOD:01819
    structure: O=C[C@H](CCCCNC(=O)CCC(=O)[O-])[NH3+]
    base_monomers:
    - K
    monomer_bond_atoms:
    - molecule: Monomer
      element: C
      position: 10
    monomer_displaced_atoms:
    - molecule: Monomer
      element: H
      position: 10
    left_bond_atoms:
    - molecule: Monomer
      element: C
      position: 10
    right_bond_atoms:
    - molecule: Monomer
      element: N
      position: 17
    right_displaced_atoms:
    - molecule: Monomer
      element: H
      position: 17
    - molecule: Monomer
      element: H
      position: 17
  AA0578:
    id: AA0578
    name: (2S,5S)-5-hydroxylysine
    comments: 'This diastereomeric form has been found in some splicing regulatory
      proteins. For the (2S,5R)-diastereomer, see RESID:AA0028. The Enzyme Commission
      has not yet distinguished the different stereospecific enzyme activities. Generating
      Enzyme: peptide-lysine 5-dioxygenase JMJD6 (EC 1.14.11.-).'
    synonyms:
    - L-allo-delta-hydroxylysine
    - (2S,5S)-2,6-diamino-5-hydroxyhexanoic acid
    - 2,6-diamino-2,3,4,6-tetradeoxyhexonic acid
    - alpha,epsilon-diamino-delta-hydroxycaproic acid
    - L-threo-delta-hydroxylysine
    - 2,6-bisazanyl-5-hydroxyhexanoic acid
    identifiers:
    - ns: cas
      id: 18899-29-1
    - ns: mod
      id: MOD:01918
    structure: '[NH3+]C[C@H](CC[C@@H](C=O)[NH3+])O'
    base_monomers:
    - K
  AA0167:
    id: AA0167
    name: O-(phosphoribosyl dephospho-coenzyme A)-L-serine
    comments: 'Generating Enzyme: holo-ACP synthase (EC 2.7.7.61).'
    synonyms:
    - O3-(phosphate-5-ribosyl-alpha-2-adenosine-5-diphosphate pantetheine)-L-serine
    - O3-(phosphoribosyl dephospho-coenzyme A)-L-serine
    - O3-2'-(5''-phosphoribosyl-3'-dephosphocoenzyme A)-L-serine
    identifiers:
    - ns: go
      id: GO:0018247
    - ns: mod
      id: MOD:00176
    structure: SCCNC(=O)CCNC(=O)[C@@H](C(COP(=O)(OP(=O)(OC[C@H]1O[C@H]([C@@H]([C@@H]1O)O[C@H]1O[C@@H]([C@H]([C@H]1O)O)COP(=O)(OC[C@@H](C=O)[NH3+])[O-])n1cnc2c1ncnc2N)[O-])[O-])(C)C)O
    base_monomers:
    - S
  S, S:
    id: AA0574
    name: L-serine oxazole-4-carboxylic acid
    comments: 'Formed by the condensation of a cysteine thiol with the carbonyl of
      the preceding residue and alpha-beta dehydrogenation. Generating Enzyme: peptidyl-serine
      cyclase (EC 4.2.1.-); peptidyl-oxazoline dehydrogenase (EC 1.3.-.-).'
    synonyms:
    - 2-[(1S)-1-azanyl-2-hydroxyethyl]-1,3-oxazole-4-carboxylic acid
    - 2-[(1S)-1-amino-2-hydroxyethyl]-1,3-oxazole-4-carboxylic acid
    identifiers:
    - ns: mod
      id: MOD:01903
    structure: N[C@H](c1nc(co1)C=O)CO
    base_monomers:
    - S
  AA0197:
    id: AA0197
    name: D-leucine
    comments: 'Generating Enzyme: protein-leucine epimerase (EC 5.1.1.-).'
    synonyms:
    - (2R)-2-amino-4-methylpentanoic acid
    - alpha-aminoisocaproic acid
    identifiers:
    - ns: mod
      id: MOD:00204
    - ns: chebi
      id: CHEBI:30005
    - ns: pdb.ligand
      id: DLE
    - ns: go
      id: GO:0019129
    - ns: cas
      id: 328-38-1
    structure: O=C[C@@H](CC(C)C)[NH3+]
    base_monomers:
    - L
  AA0514:
    id: AA0514
    name: O-(6'-phosphomannosyl)-L-threonine
    comments: 'The alpha anomeric form is shown. See also RESID:AA0155, RESID:AA0247,
      RESID:AA0399, RESID:AA0401, RESID:AA0403, and RESID:AA0405 for other O-glycosylated
      threonines. Generating Enzyme: protein O-mannosyl transferase (EC 2.4.1.109);
      protein O-mannose beta-1,4-N-acetylglucosaminyltransferase (EC 2.4.1.-); protein
      O-(N-acetylglucosaminyl-beta-1,4)-mannose beta-1,4-N-acetylgalactosaminyltransferase
      (EC 2.4.1.-); protein O-mannose 6-phosphotransferase (EC 2.7.1.-).'
    synonyms:
    - O3-(6-phosphomannosyl)threonine
    - (2S,3R)-2-amino-3-[6-phosphonooxy-alpha-D-mannopyranosyloxy]butanoic acid
    identifiers:
    - ns: mod
      id: MOD:01617
    structure: O=C[C@H]([C@H](O[C@H]1O[C@H](COP(=O)([O-])[O-])[C@H]([C@H]([C@@H]1O)O)O)C)[NH3+]
    base_monomers:
    - T
  AA0194:
    id: AA0194
    name: D-phenylalanine
    comments: 'Generating Enzyme: protein-phenylalanine epimerase (EC 5.1.1.-).'
    synonyms:
    - (R)-2-amino-3-phenylpropanoic acid
    identifiers:
    - ns: cas
      id: 673-06-3
    - ns: chebi
      id: CHEBI:29996
    - ns: pdb.ligand
      id: DPN
    - ns: mod
      id: MOD:00201
    - ns: go
      id: GO:0019125
    structure: O=C[C@@H](Cc1ccccc1)[NH3+]
    base_monomers:
    - F
  AA0533:
    id: AA0533
    name: N-methyl-L-serine
    comments: 'Polypeptides with monomethylated amino terminals can undergo premature
      cleavage during the coupling step of an Edman degradation. This can result in
      "preview" with both a residue and the following residue being seen from the
      first step on through a sequence. Generating Enzyme: N-terminal RCC1 methyltransferase
      (EC 2.1.1.-).'
    synonyms:
    - N-methylserine
    - (2S)-3-hydroxy-2-(methylamino)propanoic acid
    identifiers:
    - ns: cas
      id: 2480-26-4
    - ns: mod
      id: MOD:01782
    - ns: go
      id: GO:0035570
    structure: C[NH2+][C@H](C=O)CO
    base_monomers:
    - S
    monomer_bond_atoms:
    - molecule: Monomer
      element: C
      position: 7
    monomer_displaced_atoms:
    - molecule: Monomer
      element: H
      position: 7
    left_bond_atoms:
    - molecule: Monomer
      element: C
      position: 7
    right_bond_atoms:
    - molecule: Monomer
      element: N
      position: 2
    right_displaced_atoms:
    - molecule: Monomer
      element: H
      position: 2
    - molecule: Monomer
      element: H
      position: 2
  AA0413:
    id: AA0413
    name: S-(L-methionyl)-L-cysteine
    comments: These are thioester cross-links formed between cysteine residues and
      the methionine carboxyl end of a peptide.
    synonyms:
    - S-(2-amino-4-methylthiobutanoyl)cysteine
    - methionine cysteine thioester
    - (2R)-2-amino-3-([(2S)-2-amino-4-(methylsulfanyl)butanoyl]sulfanyl)propanoic
      acid
    identifiers:
    - ns: mod
      id: MOD:00823
    structure: CSCC[C@@H](C(=O)SC[C@@H](C=O)N)[NH3+]
    base_monomers:
    - C
    - M
  AA0068:
    id: AA0068
    name: omega-N,omega-N-dimethyl-L-arginine
    comments: 'This modification should not be confused with omega-N,omega-N''-dimethyl-L-arginine
      (see RESID:AA0067) or N2,N2-dimethyl-L-arginine (see RESID:AA0569). Generating
      Enzyme: histone-arginine N-methyltransferase (EC 2.1.1.125).'
    synonyms:
    - NG,NG-dimethylarginine
    - asymmetric dimethylarginine
    - N5-[(dimethylamino)(imino)methyl]ornithine
    - (2S)-2-amino-5-([(dimethylamino)(imino)methyl]amino)pentanoic acid
    identifiers:
    - ns: chebi
      id: CHEBI:61896
    - ns: mod
      id: MOD:00077
    - ns: go
      id: GO:0018216
    - ns: cas
      id: 30315-93-6
    - ns: pdb.ligand
      id: DA2
    structure: O=C[C@H](CCC[NH2+][C](N(C)C)N)[NH3+]
    base_monomers:
    - R
  AA0202:
    id: AA0202
    name: L-isoglutamyl-polyglutamic acid
    comments: This entry is for L-isoglutamyl-polyglutamic acid where there are 2
      to 6 alpha-peptide linked glutamic acid residues attached to a peptide glutamyl
      residue by an isopeptide bond. For a single glutamic acid attached to a peptide
      glutamyl residue by an isopeptide bond, see 5-glutamyl glutamic acid, RESID:AA0612.
    synonyms:
    - gamma-glutamylpolyglutamic acid
    identifiers:
    - ns: go
      id: GO:0018095
    - ns: mod
      id: MOD:00207
    structure: O=C[C@H](CCC(=O)N[C@H](C(=O)[O-])CCC(=O)[O-])[NH3+]
    base_monomers:
    - E
    monomer_bond_atoms:
    - molecule: Monomer
      element: C
      position: 7
    monomer_displaced_atoms:
    - molecule: Monomer
      element: H
      position: 7
    left_bond_atoms:
    - molecule: Monomer
      element: C
      position: 7
    right_bond_atoms:
    - molecule: Monomer
      element: N
      position: 20
    right_displaced_atoms:
    - molecule: Monomer
      element: H
      position: 20
    - molecule: Monomer
      element: H
      position: 20
  AA0415:
    id: AA0415
    name: S-(L-threonyl)-L-cysteine
    comments: These are thioester cross-links formed between cysteine residues and
      the threonine carboxyl end of a peptide. This modification is predicted for
      proteins homologous to autoinducing peptides in certain organisms where the
      position corresponding to the carboxyl end encodes threonine.
    synonyms:
    - S-(2-amino-3-hydroxybutanoyl)cysteine
    - threonine cysteine thioester
    - (2R)-2-amino-3-([(2S,3R)-2-amino-3-hydroxybutanoyl]sulfanyl)propanoic acid
    identifiers:
    - ns: mod
      id: MOD:00826
    structure: O=C[C@H](CSC(=O)[C@H]([C@H](O)C)[NH3+])N
    base_monomers:
    - T
    - C
    monomer_bond_atoms:
    - molecule: Monomer
      element: C
      position: 7
    monomer_displaced_atoms:
    - molecule: Monomer
      element: H
      position: 7
    left_bond_atoms:
    - molecule: Monomer
      element: C
      position: 7
    right_bond_atoms:
    - molecule: Monomer
      element: N
      position: 15
    right_displaced_atoms:
    - molecule: Monomer
      element: H
      position: 15
    - molecule: Monomer
      element: H
      position: 15
  AA0350:
    id: AA0350
    name: O3-(riboflavin phosphoryl)-L-serine
    comments: This modification is predicted for proteins homologous to Na(+)-translocating
      NADH:quinone oxidoreductase B and C chains in certain organisms where the position
      corresponding to O3-(ribofavin phosphoryl)-threonine instead encodes serine.
    synonyms:
    - (R)-2-amino-3-(riboflavin 5'-hydrogen phosphonoxy)propanoic acid
    - O3-seryl flavin mononucleotide
    - O3-seryl FMN
    identifiers:
    - ns: mod
      id: MOD:00355
    - ns: go
      id: GO:0050741
    structure: O=C[C@H](COP(=O)(OC[C@H]([C@H]([C@H](Cn1c2=CC(C)C(=Cc2nc2c1[nH]c(=O)[nH]c2=O)C)O)O)O)[O-])[NH3+]
    base_monomers:
    - S
  AA0539:
    id: AA0539
    name: N-formyl-L-glutamic acid
    synonyms:
    - 2-formylaminopentanedioic acid
    - 2-(formylazanyl)pentanedioic acid
    - (2S)-2-(formylamino)pentanedioic acid
    - 2-formamidopentanedioic acid
    identifiers:
    - ns: mod
      id: MOD:01807
    structure: O=CN[C@@H](CCC(=O)[O-])C=O
    base_monomers:
    - E
  AA0297:
    id: AA0297
    name: O-(phosphoglycosyl-D-mannose-1-phosphoryl)-L-serine
    comments: 'Mannose oligosaccharides and short phosphoglycan chains may be attached
      to the mannose 1-phosphate at the 2 position. See also RESID:AA0154, RESID:AA0208,
      RESID:AA0209, RESID:AA0210, RESID:AA0291, RESID:AA0296, RESID:AA0397, RESID:AA0398,
      RESID:AA0400, RESID:AA0402, RESID:AA0404, RESID:AA0406, and RESID:AA0422 for
      other O-glycosylated serines. Generating Enzyme: GDP-mannose:serine-protein
      mannose-1-phosphotransferase (EC 2.7.8.-).'
    synonyms:
    - O-[alpha-D-mannopyranosyloxy(hydroxy)phosphoryl]-L-serine
    - O3-L-serine alpha-D-mannopyranose 1-phosphodiester
    - O-(alpha-D-mannosyl-1-phosphoryl)-L-serine
    - O3-(D-mannose-1-phosphoryl)-L-serine
    identifiers:
    - ns: mod
      id: MOD:00302
    - ns: go
      id: GO:0018426
    structure: O=C[C@H](COP(=O)(O[C@H]1O[C@H](CO)[C@H]([C@@H]([C@@H]1O)O)O)[O-])[NH3+]
    base_monomers:
    - S
  AA0215:
    id: AA0215
    name: 4-hydroxy-L-arginine
    comments: The stereochemistry for the second chiral center has not been resolved.
      The (2S,4R) diastereomer is shown.
    synonyms:
    - 2-amino-5-[(aminoiminomethyl)amino]-4-hydroxypentanoic acid [tautomer]
    - C(gamma)-hydroxyarginine
    - (2S,4Xi)-2-amino-5-[(diaminomethylidene)amino]-4-hydroxypentanoic acid
    - 2-amino-5-guanidino-4-hydroxypentanoic acid
    - gamma-hydroxyarginine
    - 2-amino-5-(carbamimidamido)-4-hydroxypentanoic acid [tautomer]
    identifiers:
    - ns: go
      id: GO:0018102
    - ns: cas
      id: 2524-31-4
    - ns: pdb.ligand
      id: ARO
    - ns: mod
      id: MOD:00220
    structure: O=C[C@H](C[C@H](CNC(=[NH2+])N)O)[NH3+]
    base_monomers:
    - R
  AA0414:
    id: AA0414
    name: S-(L-phenylalanyl)-L-cysteine
    comments: These are thioester cross-links formed between cysteine residues and
      the phenylalanine carboxyl end of a peptide.
    synonyms:
    - phenylalanine cysteine thioester
    - (2R)-2-amino-3-([(2S)-2-amino-3-phenylpropanoyl]sulfanyl)propanoic acid
    - S-(2-amino-3-phenylpropanoyl)cysteine
    identifiers:
    - ns: mod
      id: MOD:00825
    structure: O=C[C@H](CSC(=O)[C@H](Cc1ccccc1)[NH3+])N
    base_monomers:
    - F
    - C
    monomer_bond_atoms:
    - molecule: Monomer
      element: C
      position: 7
    monomer_displaced_atoms:
    - molecule: Monomer
      element: H
      position: 7
    left_bond_atoms:
    - molecule: Monomer
      element: C
      position: 7
    right_bond_atoms:
    - molecule: Monomer
      element: N
      position: 18
    right_displaced_atoms:
    - molecule: Monomer
      element: H
      position: 18
    - molecule: Monomer
      element: H
      position: 18
  AA0287:
    id: AA0287
    name: N6-pyruvic acid 2-iminyl-L-lysine
    synonyms:
    - (2S)-2-amino-6-([1-carboxyethylidene]amino)hexanoic acid
    identifiers:
    - ns: pdb.ligand
      id: KPI
    - ns: go
      id: GO:0018308
    - ns: mod
      id: MOD:00292
    structure: O=C[C@H](CCCC[NH2+]C(C(=O)[O-])C)[NH3+]
    base_monomers:
    - K
  AA0220:
    id: AA0220
    name: S-(6-FMN)-L-cysteine
    comments: 'The keyword "phosphoprotein" is not used with flavin modifications
      linked through the flavin. Generating Enzyme: autocatalytic.'
    synonyms:
    - 6-[S-cysteinyl]flavin mononucleotide
    - 6-[S-cysteinyl]FMN
    - (R)-2-amino-3-[6-riboflavin 5'-dihydrogen phosphate]sulfanylpropanoic acid
    identifiers:
    - ns: pdb.ligand
      id: FMN
    - ns: go
      id: GO:0018310
    - ns: mod
      id: MOD:00225
    structure: O=C[C@H](CSc1c2NC3C(=O)NC(=O)N=C3N(c2cc(c1C)C)C[C@@H]([C@@H]([C@@H](COP(=O)([O-])[O-])O)O)O)[NH3+]
    base_monomers:
    - C
  AA0170:
    id: AA0170
    name: L-glutamyl 5-glycerylphosphorylethanolamine
    comments: 5-Glutamyl glycerylphosphorylethanolamine appears to occur uniquely
      in translation elongation factor eEF-1 alpha chains. It is known to be a modification
      of glutamic acid. The stereochemistry of the glycerol phosphate has not been
      determined. The sn-3 form is shown. It has been established that is possible
      for the glycerol group to be secondarily modified by conjugation with long chain
      fatty acids, but probably not with inositol-containing lipids or glycolipids.
      The predominant soluble form is not lipidated, and the modified protein does
      not appear to be membrane associated.
    synonyms:
    - L-glutamyl 5-glycerophosphorylethanolamine
    - (S)-2-amino-5-[2-([([2,3-dihydroxypropyl]oxy)(hydroxy)phosphoryl]oxy)ethyl]amino-5-oxopentanoic
      acid
    - L-glutamyl 5-glycerophosphoethanolamine
    - L-glutamyl 5-glycerylphosphorylethanolamine
    identifiers:
    - ns: go
      id: GO:0018072
    - ns: mod
      id: MOD:00179
    - ns: cas
      id: 1190-00-7
    structure: OC[C@H](COP(=O)(OCCNC(=O)CC[C@@H](C=O)[NH3+])[O-])O
    base_monomers:
    - E
  AA0021:
    id: AA0021
    name: N-formyl-L-methionine
    comments: 'N-formylmethionine is translated for the initiator codon in bacteria,
      and there are different tRNA''s with specific tRNA synthases for the initiator
      N-formylmethionine and the elongation methionine forms. In eukaryotic organelles
      there is only one tRNA for methionine. A portion of the Met-tRNA is N-formylated
      by mitochondrion specific methionyl-tRNA formyltransferase and recruited by
      mitochondrial translation initiation factor 2. As an aldehyde, the formyl group
      readily undergoes hydration. For the hydrated form N-(dihydroxymethyl)-L-methionine
      of this residue, see RESID:AA0493. Although appropriate, the keyword "thioether
      bond" normally does not appear for this amino acid. Generating Enzyme: methionine--tRNA
      ligase (EC 6.1.1.10); methionyl-tRNA formyltransferase (EC 2.1.2.9).'
    synonyms:
    - 2-formamido-4-(methylsulfanyl)butanoic acid
    - 2-formylamino-4-(methylthio)butanoic acid
    - 2-formylazanyl-4-(methylsulfanyl)butanoic acid
    - (2S)-2-formylamino-4-(methylsulfanyl)butanoic acid
    identifiers:
    - ns: pdb.ligand
      id: FME
    - ns: mod
      id: MOD:00030
    - ns: mod
      id: MOD:00482
    - ns: cas
      id: 4289-98-9
    - ns: chebi
      id: CHEBI:49298
    structure: CSCC[C@@H](C=O)NC=O
    base_monomers:
    - AA0021
    - M
  AA0462:
    id: AA0462
    name: 3-hydroxy-L-phenylalanine
    synonyms:
    - L-threo-3-phenylserine
    - 3-hydoxyphenylalanine
    - beta-hydroxyphenylalanine
    - 3-phenyl-L-serine
    - beta-phenylserine
    - (2S,3S)-2-amino-3-hydroxy-3-phenylpropanoic acid
    identifiers:
    - ns: cas
      id: 1078-17-7
    - ns: mod
      id: MOD:01385
    - ns: chebi
      id: CHEBI:16795
    structure: O=C[C@H]([C@H](c1ccccc1)O)N
    base_monomers:
    - F
  AA0034:
    id: AA0034
    name: S-phospho-L-cysteine
    synonyms:
    - cysteine phosphate thioester
    - (2R)-2-amino-3-(phosphonosulfanyl)propanoic acid
    - 2-azanyl-3-(phosphonosulfanyl)propanoic acid
    - S3-phosphocysteine
    - S-phosphonocysteine
    identifiers:
    - ns: pdb.ligand
      id: CSP
    - ns: cas
      id: 115562-30-6
    - ns: go
      id: GO:0018218
    - ns: mod
      id: MOD:00043
    - ns: chebi
      id: CHEBI:61956
    structure: O=C[C@H](CSP(=O)([O-])[O-])[NH3+]
    base_monomers:
    - C
  AA0054:
    id: AA0054
    name: N-acetyl-L-valine
    synonyms:
    - 2-acetylazanyl-3-methylbutanoic acid
    - N-acetylvaline
    - 2-acetylamino-3-methylbutanoic acid
    - (2S)-2-acetamido-3-methylbutanoic acid
    identifiers:
    - ns: pdb.ligand
      id: ACE
    - ns: go
      id: GO:0018001
    - ns: cas
      id: 96-81-1
    - ns: mod
      id: MOD:00063
    - ns: chebi
      id: CHEBI:21565
    structure: OC[C@H](C(C)C)NC(=O)C
    base_monomers:
    - V
  AA0195:
    id: AA0195
    name: D-serine
    comments: 'Generating Enzyme: protein-serine epimerase (EC 5.1.1.16).'
    synonyms:
    - (R)-2-amino-3-hydroxypropanoic acid
    identifiers:
    - ns: go
      id: GO:0019126
    - ns: mod
      id: MOD:00891
    - ns: pdb.ligand
      id: DSN
    - ns: chebi
      id: CHEBI:29998
    - ns: mod
      id: MOD:00202
    - ns: cas
      id: 312-84-5
    structure: OC[C@@H]([NH3+])C=O
    base_monomers:
    - S
    - C
    monomer_bond_atoms:
    - molecule: Monomer
      element: C
      position: 9
    monomer_displaced_atoms:
    - molecule: Monomer
      element: H
      position: 9
    left_bond_atoms:
    - molecule: Monomer
      element: C
      position: 9
    right_bond_atoms:
    - molecule: Monomer
      element: N
      position: 5
    right_displaced_atoms:
    - molecule: Monomer
      element: H
      position: 5
    - molecule: Monomer
      element: H
      position: 5
  AA0336:
    id: AA0336
    name: N-methyl-L-isoleucine
    comments: 'This modification is predicted for proteins homologous to pilin in
      certain organisms where the position corresponding to N-methylphenylalanine
      instead encodes isoleucine. Polypeptides with monomethylated amino terminals
      can undergo premature cleavage during the coupling step of an Edman degradation.
      This can result in "preview" with both a residue and the following residue being
      seen from the first step on through a sequence. Generating Enzyme: prepilin
      peptidase (EC 3.4.23.43).'
    synonyms:
    - (2S,3S)-2-methylamino-3-methylpentanoic acid
    - N-methylisoleucine
    identifiers:
    - ns: cas
      id: 4125-98-8
    - ns: pdb.ligand
      id: IML
    - ns: go
      id: GO:0046895
    - ns: mod
      id: MOD:00341
    structure: CC[C@@H]([C@H]([NH2+]C)C=O)C
    base_monomers:
    - I
    monomer_bond_atoms:
    - molecule: Monomer
      element: C
      position: 11
    monomer_displaced_atoms:
    - molecule: Monomer
      element: H
      position: 11
    left_bond_atoms:
    - molecule: Monomer
      element: C
      position: 11
    right_bond_atoms:
    - molecule: Monomer
      element: N
      position: 7
    right_displaced_atoms:
    - molecule: Monomer
      element: H
      position: 7
    - molecule: Monomer
      element: H
      position: 7
  AA0361:
    id: AA0361
    name: O-sulfo-L-serine
    synonyms:
    - O3-sulfoserine
    - 2-amino-3-hydroxypropanoic acid 3-sulfate
    - (2S)-2-amino-3-(sulfooxy)propanoic acid
    - serine sulfate ester
    - O3-sulfonoserine
    identifiers:
    - ns: pdb.ligand
      id: OSE
    - ns: mod
      id: MOD:00366
    - ns: go
      id: GO:0050984
    - ns: cas
      id: 626-69-7
    structure: O=C[C@H](COS(=O)(=O)[O-])[NH3+]
    base_monomers:
    - S
  AA0095:
    id: AA0095
    name: L-proline amide
    comments: 'Generating Enzyme: peptidylglycine monooxygenase (EC 1.14.17.3).'
    synonyms:
    - (2S)-pyrrolidine-2-carboxamide
    - prolinamide
    identifiers:
    - ns: go
      id: GO:0018048
    - ns: pdb.ligand
      id: NH2
    - ns: mod
      id: MOD:00104
    - ns: chebi
      id: CHEBI:21374
    - ns: cas
      id: 7531-52-4
    structure: NC(=O)[C@@H]1CCC[NH2+]1
    base_monomers:
    - P
    monomer_bond_atoms:
    - molecule: Monomer
      element: C
      position: 2
    monomer_displaced_atoms:
    - molecule: Monomer
      element: H
      position: 2
    left_bond_atoms:
    - molecule: Monomer
      element: C
      position: 2
    right_bond_atoms:
    - molecule: Monomer
      element: N
      position: 9
    right_displaced_atoms:
    - molecule: Monomer
      element: H
      position: 9
    - molecule: Monomer
      element: H
      position: 9
  AA0477:
    id: AA0477
    name: L-lysyl-poly(ADP-ribose)
    comments: 'The alpha form is presented. The keyword "phosphoprotein" is not used
      with ADP-ribosylation. Generating Enzyme: NAD+ ADP-ribosyltransferase (EC 2.4.2.30).'
    synonyms:
    - poly[2'-adenosine 5'-(trihydrogen diphosphate) 5'->5'-ester with 1alpha-D-ribofuranosyl]
      (2S)-2,6-diaminohexanoate
    identifiers:
    - ns: mod
      id: MOD:01400
    - ns: cas
      id: 26656-46-2
    structure: '[NH3+]CCCC[C@@H](C(=O)O[C@H]1O[C@@H]([C@H]([C@H]1O)O)COP(=O)(OP(=O)(OC[C@H]1O[C@H]([C@@H]([C@@H]1O)O)n1cnc2c1NC=NC2N)[O-])[O-])[NH3+]'
    base_monomers:
    - K
  AA0342:
    id: AA0342
    name: 2-(S-L-cysteinyl)-D-allo-threonine
    comments: The D-stereoisomer of the 2-S-cysteinyl substituted threonine has S
      configuration. The second chiral center of the threonine is not inverted from
      the L-threo diastereomer (J.C. Vederas, private communication, 2003), and is
      thus D-allo.
    synonyms:
    - (2S,3R)-2-amino-2-[(2R)-2-amino-2-carboxyethyl]sulfanyl-3-hydroxybutanoic acid
    - alpha-(L-cystein-S-yl)-D-allo-threonine
    - (2R,5S,6R)-2,5-diamino-5-carboxy-6-hydroxy-4-thiaheptanoic acid
    identifiers:
    - ns: mod
      id: MOD:00347
    - ns: go
      id: GO:0046926
    structure: O=C[C@H](CS[C@@]([C@H](O)C)(C=O)N)[NH3+]
    base_monomers:
    - T
    - C
    monomer_bond_atoms:
    - molecule: Monomer
      element: C
      position: 12
    monomer_displaced_atoms:
    - molecule: Monomer
      element: H
      position: 12
    left_bond_atoms:
    - molecule: Monomer
      element: C
      position: 12
    right_bond_atoms:
    - molecule: Monomer
      element: N
      position: 15
    right_displaced_atoms:
    - molecule: Monomer
      element: H
      position: 15
    - molecule: Monomer
      element: H
      position: 15
  AA0026:
    id: AA0026
    name: (2S,3R)-3-hydroxyasparagine
    comments: 'This diastereomeric form has been found in the EGF domain of many proteins.
      For the (2S,3S)-diastereomer, see RESID:AA0478. The PDB group code includes
      models with both the (2S,3R) and the (2S,3S) stereoconfiguration. The Enzyme
      Commission has not yet distinguished the different stereospecific enzyme activities.
      Generating Enzyme: peptide-aspartate beta-dioxygenase (EC 1.14.11.16).'
    synonyms:
    - (2S,3R)-2-amino-3-hydroxy-4-butanediamic acid
    - (2S,3R)-2,4-diamino-3-hydroxy-4-oxobutanoic acid
    - L-erythro-beta-hydroxyasparagine
    - 2-azanyl-3-hydroxy-4-butanediamic acid
    identifiers:
    - ns: mod
      id: MOD:00035
    - ns: go
      id: GO:0018376
    - ns: pdb.ligand
      id: AHB
    - ns: cas
      id: 20790-74-3
    structure: O=C[C@H]([C@H](C(=O)N)O)N
    base_monomers:
    - N
  AA0535:
    id: AA0535
    name: N,N,N-trimethyl-L-serine
    comments: 'Consult FAQ at http://pir.georgetown.edu/resid/faq.shtml#q12 concerning
      calculation of the difference formula. Generating Enzyme: N-terminal RCC1 methyltransferase
      (EC 2.1.1.-).'
    synonyms:
    - N,N,N-trimethylserine cation
    - N,N,N-trimethylserinium
    - (1S)-1-carboxy-2-hydroxy-N,N,N-trimethylethanazanium
    - (1S)-1-carboxy-2-hydroxy-N,N,N-trimethylethanaminium
    - (2S)-2-trimethylammonio-3-hydroxypropanoic acid
    identifiers:
    - ns: mod
      id: MOD:01784
    - ns: go
      id: GO:0035570
    structure: OC[C@H]([N](C)(C)C)C=O
    base_monomers:
    - S
    monomer_bond_atoms:
    - molecule: Monomer
      element: C
      position: 9
    monomer_displaced_atoms:
    - molecule: Monomer
      element: H
      position: 9
    left_bond_atoms:
    - molecule: Monomer
      element: C
      position: 9
    right_bond_atoms:
    - molecule: Monomer
      element: N
      position: 5
    right_displaced_atoms:
    - molecule: Monomer
      element: H
      position: 5
    - molecule: Monomer
      element: H
      position: 5
  AA0498:
    id: AA0498
    name: O-cholinephosphoryl-L-serine
    comments: In Neisseria this is produced as a secondary modification by methylation
      of O-(2-aminoethylphosphoryl)-L-serine. See RESID:AA0497.
    synonyms:
    - serine choline phosphate
    - serine choline phosphodiester
    - 2-[([(2S)-2-amino-2-carboxyethoxy][hydroxy]phosphoryl)oxy]-N,N,N-trimethylethanaminium
    - O3-phosphocholine-L-serine
    - O3-[(2-[trimethylammonio]ethyl)phosphoryl]-L-serine
    - 2-[([(2S)-2-azanyl-2-carboxyethoxy][hydroxy]phosphoryl)oxy]-N,N,N-trimethylethanazanium
    identifiers:
    - ns: mod
      id: MOD:01588
    structure: O=C[C@H](COP(=O)(OCC[N](C)(C)C)O)N
    base_monomers:
    - S
  AA0053:
    id: AA0053
    name: N-acetyl-L-tyrosine
    synonyms:
    - 2-acetylamino-3-(4-hydoxyphenyl)propanoic acid
    - (2S)-2-acetamido-3-(4-hydoxyphenyl)propanoic acid
    - N-acetyltyrosine
    - 2-acetylazanyl-3-(4-hydoxyphenyl)propanoic acid
    identifiers:
    - ns: pdb.ligand
      id: ACE
    - ns: mod
      id: MOD:00062
    - ns: chebi
      id: CHEBI:21563
    - ns: cas
      id: 537-55-3
    - ns: go
      id: GO:0018000
    structure: O=C[C@H](Cc1ccc(cc1)O)NC(=O)C
    base_monomers:
    - Y
  AA0122:
    id: AA0122
    name: L-2-aminoadipic acid
    comments: 'The oxidation of allysine to 2-aminoadipic acid is not well characterized.
      Generating Enzyme: protein-lysine 6-oxidase (EC 1.4.3.13).'
    synonyms:
    - L-alpha-aminoadipic acid
    - 2-amino-1,4-butanedicarboxylic acid
    - (2S)-2-aminohexanedioic acid
    identifiers:
    - ns: cas
      id: 1118-90-7
    - ns: go
      id: GO:0019728
    - ns: mod
      id: MOD:00131
    structure: O=C[C@H](CCCC(=O)[O-])[NH3+]
    base_monomers:
    - K
  AA0359:
    id: AA0359
    name: 5-hydroxy-N6,N6,N6-trimethyl-L-lysine
    comments: Hydroxylation at C-5 is assumed. Neither the position of the hydroxylation
      nor the stereochemistry for the second chiral center it produces have been determined.
      The (2S,5R) diastereomer is shown. Consult FAQ at http://pir.georgetown.edu/resid/faq.shtml#q12
      concerning calculation of the difference formula.
    synonyms:
    - (2R,5Xi)-5-amino-5-carboxy-2-hydroxy-N,N,N-trimethylpentan-1-aminium
    - lysine derivative Lys(z)
    - (2Xi,5S)-5-amino-5-carboxy-2-hydroxy-N,N,N-trimethylpentanaminium
    - alpha-amino-epsilon-dimethylamino-delta-hydroxycaproic acid
    - 5-hydroxy-N(zeta)-trimethyllysine
    - 5-hydroxy-N6,N6,N6-trimethyllysine cation
    - 5-hydroxy-N6,N6,N6-trimethyllysin-N6-ium
    - delta-hydroxy-epsilon-N,N,N-trimethyllysine
    - (2Xi,5S)-5-azanyl-5-carboxy-2-hydroxy-N,N,N-trimethylpentanazanium
    identifiers:
    - ns: go
      id: GO:0050838
    - ns: mod
      id: MOD:00364
    structure: O=C[C@H](CC[C@H](C[N](C)(C)C)O)N
    base_monomers:
    - K
  AA0035:
    id: AA0035
    name: 1'-phospho-L-histidine
    comments: 'In the older biochemical literature this is usually called histidine-3-phosphate.
      See also RESID:AA0036. The crystallographic designation for the substituted
      nitrogen is epsilon-2, E2. Generating Enzyme: protein-histidine tele-kinase
      (EC 2.7.3.12).'
    synonyms:
    - N1-phosphonohistidine
    - (2S)-2-amino-3-(1-phosphono-1H-imidazol-4-yl)propanoic acid
    - histidine-N1'-phosphate
    - histidine-3-phosphate [misnomer]
    - 2-azanyl-3-(1-phosphono-1H-imidazol-4-yl)propanoic acid
    - histidine-N(epsilon)-phosphate
    - tele-phosphohistidine
    - NE2-phosphonohistidine
    - N(tau)-phosphohistidine
    identifiers:
    - ns: go
      id: GO:0018106
    - ns: cas
      id: 5789-14-0
    - ns: mod
      id: MOD:00044
    - ns: pdb.ligand
      id: NEP
    structure: O=C[C@@H](Cc1ncn(c1)P(=O)([O-])[O-])[NH3+]
    base_monomers:
    - H
  AA0540:
    id: AA0540
    name: L-cysteine 3-hydroxypyridine-2,5-dicarboxylic acid
    comments: Formed by the metathesis of two didehydroalanines made from serines,
      condensation with a cysteine carbonyl and dehydrogenation. This modification
      is currently represented in the PDB as part of the HET group for the entire
      molecule of nosiheptide.
    synonyms:
    - 6-[(1R)-1-amino-2-sulfanylethyl]-3-hydroxypyridine-2,5-dicarboxylic acid
    - 6-[1-azanyl-2-sulfanylethyl]-3-hydroxypyridine-2,5-dicarboxylic acid
    identifiers:
    - ns: mod
      id: MOD:01814
    - ns: pdb.ligand
      id: MH6
    structure: O=Cc1nc([C@@H](CS)[NH3+])c(cc1[O-])C=O
    base_monomers:
    - S
    - C
    monomer_bond_atoms:
    - molecule: Monomer
      element: C
      position: 18
    monomer_displaced_atoms:
    - molecule: Monomer
      element: H
      position: 18
    left_bond_atoms:
    - molecule: Monomer
      element: C
      position: 18
    right_bond_atoms:
    - molecule: Monomer
      element: N
      position: 10
    right_displaced_atoms:
    - molecule: Monomer
      element: H
      position: 10
    - molecule: Monomer
      element: H
      position: 10
  AA0510:
    id: AA0510
    name: 3',5'-diiodo-L-tyrosine
    synonyms:
    - 3,5-diiodotyrosine
    - 3,5-diiodo-L-tyrosine
    - iodogorgoic acid
    - (2S)-2-amino-3-(4-hydroxy-3,5-diiodophenyl)propanoic acid
    - DIT
    identifiers:
    - ns: chebi
      id: CHEBI:15768
    - ns: mod
      id: MOD:01613
    - ns: pdb.ligand
      id: TYI
    - ns: cas
      id: 300-39-0
    structure: O=C[C@H](Cc1cc(I)c(c(c1)I)[O-])[NH3+]
    base_monomers:
    - Y
  AA0097:
    id: AA0097
    name: L-threonine amide
    comments: 'Generating Enzyme: peptidylglycine monooxygenase (EC 1.14.17.3).'
    synonyms:
    - (2S,3R)-2-amino-3-hydroxybutanamide
    - threoninamide
    identifiers:
    - ns: cas
      id: 2280-40-2
    - ns: go
      id: GO:0018050
    - ns: pdb.ligand
      id: NH2
    - ns: chebi
      id: CHEBI:21404
    - ns: mod
      id: MOD:00106
    structure: C[C@H]([C@H]([NH3+])C(=O)N)O
    base_monomers:
    - T
    monomer_bond_atoms:
    - molecule: Monomer
      element: C
      position: 10
    monomer_displaced_atoms:
    - molecule: Monomer
      element: H
      position: 10
    left_bond_atoms:
    - molecule: Monomer
      element: C
      position: 10
    right_bond_atoms:
    - molecule: Monomer
      element: N
      position: 6
    right_displaced_atoms:
    - molecule: Monomer
      element: H
      position: 6
    - molecule: Monomer
      element: H
      position: 6
  V, Y:
    id: AA0490
    name: 3-(O4'-L-tyrosyl)-L-valine
    comments: This cross-link may be formed by a free-radical process during maturation
      of a metal cluster.
    synonyms:
    - (2S)-2-amino-3-(4-[(2S)-2-amino-2-carboxyethyl]phenoxy)-3-methylbutanoic acid
    identifiers:
    - ns: mod
      id: MOD:01442
    structure: O=C[C@H](Cc1ccc(cc1)OC([C@@H](C=O)[NH3+])(C)C)[NH3+]
    base_monomers:
    - V
    - Y
  AA0055:
    id: AA0055
    name: N6-acetyl-L-lysine
    comments: 'Generating Enzyme: histone acetyltransferase (EC 2.3.1.48); tubulin
      N-acetyltransferase (EC 2.3.1.108); protein lysine N6-acetyltransferase (EC
      2.3.1.-).'
    synonyms:
    - epsilon-acetyllysine
    - 6-acetylazanyl-2-aminohexanoic acid
    - N(zeta)-acetyllysine
    - 6-acetylamino-2-aminohexanoic acid
    - (2S)-6-acetamido-2-aminohexanoic acid
    identifiers:
    - ns: mod
      id: MOD:00064
    - ns: go
      id: GO:0018003
    - ns: pdb.ligand
      id: ALY
    - ns: chebi
      id: CHEBI:61930
    - ns: cas
      id: 692-04-6
    structure: O=C[C@H](CCCCNC(=O)C)[NH3+]
    base_monomers:
    - K
    monomer_bond_atoms:
    - molecule: Monomer
      element: C
      position: 10
    monomer_displaced_atoms:
    - molecule: Monomer
      element: H
      position: 10
    left_bond_atoms:
    - molecule: Monomer
      element: C
      position: 10
    right_bond_atoms:
    - molecule: Monomer
      element: N
      position: 13
    right_displaced_atoms:
    - molecule: Monomer
      element: H
      position: 13
    - molecule: Monomer
      element: H
      position: 13
  AA0052:
    id: AA0052
    name: N-acetyl-L-threonine
    synonyms:
    - (2S,3R)-2-acetamido-3-hydroxybutanoic acid
    - N-methylcarbonylthreonine
    - N-acetylthreonine
    - 2-acetylazanyl-3-hydroxybutanoic acid
    - 2-acetylamino-3-hydroxybutanoic acid
    identifiers:
    - ns: pdb.ligand
      id: ACE
    - ns: cas
      id: 17093-74-2
    - ns: mod
      id: MOD:00061
    - ns: go
      id: GO:0017199
    - ns: chebi
      id: CHEBI:45826
    structure: O=C[C@H]([C@H](O)C)NC(=O)C
    base_monomers:
    - T
  AA0093:
    id: AA0093
    name: L-methionine amide
    comments: 'Although appropriate, the keyword "thioether bond" normally does not
      appear for this amino acid. Generating Enzyme: peptidylglycine monooxygenase
      (EC 1.14.17.3).'
    synonyms:
    - 2-amino-4-(methylthio)butanamide
    - methioninamide
    - (2S)-2-amino-4-(methylsulfanyl)butanamide
    identifiers:
    - ns: chebi
      id: CHEBI:21362
    - ns: pdb.ligand
      id: NH2
    - ns: mod
      id: MOD:00102
    - ns: go
      id: GO:0018046
    - ns: cas
      id: 4510-08-1
    structure: CSCC[C@H]([NH3+])C(=O)N
    base_monomers:
    - M
    monomer_bond_atoms:
    - molecule: Monomer
      element: C
      position: 11
    monomer_displaced_atoms:
    - molecule: Monomer
      element: H
      position: 11
    left_bond_atoms:
    - molecule: Monomer
      element: C
      position: 11
    right_bond_atoms:
    - molecule: Monomer
      element: N
      position: 7
    right_displaced_atoms:
    - molecule: Monomer
      element: H
      position: 7
    - molecule: Monomer
      element: H
      position: 7
  AA0499:
    id: AA0499
    name: O-2,4-diacetamido-2,4-dideoxyglucosyl-L-serine
    comments: It is not clear whether or not there is a chemical difference in the
      glycosylation of the two varieties of strain MS11 used in these experiments.
      For O-(2,4-diacetamido-2,4,6-trideoxy-D-glucosyl)-L-serine, see RESID:AA0607.
    synonyms:
    - (2S)-2-amino-3-[(2,4-diacetamido-2,4-dideoxy-beta-D-glucopyranosyl)oxy]propanoic
      acid
    - O-seryl-beta-2,4-bis(acetylamino)glucoside
    - O-[2,4-bis(acetylamino)]glucosyl-L-serine
    - O-(2,4-diacetamido-2,4-dideoxy-beta-D-glucopyranosyl)-L-serine
    - DADDGlc
    - O3-(2,4-diacetamido-2,4-dideoxy-beta-D-glucopyranosyl)-L-serine
    identifiers:
    - ns: pdb.ligand
      id: DT6
    - ns: mod
      id: MOD:01589
    structure: O=C[C@H](CO[C@@H]1O[C@H](CO)[C@H]([C@@H]([C@H]1NC(=O)C)O)NC(=O)C)[NH3+]
    base_monomers:
    - S
  AA0538:
    id: AA0538
    name: N,N-dimethyl-L-leucine
    synonyms:
    - 2-(dimethylazanyl)-4-methylpentanoic acid
    - N,N-dimethylleucine
    - (2S)-2-(dimethylamino)-4-methylpentanoic acid
    - 2-(dimethylamino)-4-methylvaleric acid
    identifiers:
    - ns: mod
      id: MOD:01806
    structure: O=C[C@@H]([NH+](C)C)CC(C)C
    base_monomers:
    - L
  AA0532:
    id: AA0532
    name: N6-butanoyl-L-lysine
    comments: A metabolic source for butanoic acid in the nucleus is not evident,
      and a responsible generating enzyme activity is not identified.
    synonyms:
    - epsilon-butyryl-L-lysine
    - N6-(1-oxobutyl)-L-lysine
    - (2S)-2-azanyl-6-(butanoylamino)hexanoic acid
    - N(zeta)-butanoyllysine
    - N6-butyryllysine
    - (2S)-2-amino-6-(butanoylamino)hexanoic acid
    - epsilon-butanoyl-L-lysine
    - 2-amino-6-butyrylaminocaproic acid
    identifiers:
    - ns: pdb.ligand
      id: BTK
    - ns: mod
      id: MOD:01781
    structure: CCCC(=O)NCCCC[C@@H](C=O)[NH3+]
    base_monomers:
    - K
  AA0332:
    id: AA0332
    name: S-carbamoyl-L-cysteine
    comments: This modification can undergo dehydration to produce S-cyanocysteine.
      See RESID:AA0333. Carbamoylation of the sulfhydryl group can be artifactual,
      in particular when urea buffers are used.
    synonyms:
    - S-carbamylcysteine
    - S-cysteinyl carbamate ester
    - S-carbamoylcysteine
    - beta-carbamylthioalanine
    - (R)-2-amino-3-(carbamoylsulfanyl)propanoic acid
    - S-(aminocarbonyl)cysteine
    - 2-amino-3-(aminocarbonyl)thiopropanoic acid
    - alpha-amino-beta-carbamylthiopropionic acid
    - 2-amino-3-(aminocarbonyl)sulfanylpropanoic acid
    identifiers:
    - ns: mod
      id: MOD:00337
    - ns: go
      id: GO:0046891
    - ns: cas
      id: 2072-71-1
    structure: O=C[C@H](CSC(=O)N)N
    base_monomers:
    - C
  AA0543:
    id: AA0543
    name: 2'-oxo-L-tryptophan
    comments: This modification, which is not observed in other preparations of the
      same protein, is probably produced artifactually.
    synonyms:
    - 2-oxotryptophan
    - 2-oxo-L-tryptophan
    - 2-azanyl-3-[(3S)-2-oxo-2,3-dihydro-1H-indol-3-yl]propanoic acid
    - (2S)-2-amino-3-[(3S)-2-oxo-2,3-dihydro-1H-indol-3-yl]propanoic acid
    identifiers:
    - ns: mod
      id: MOD:01817
    - ns: pdb.ligand
      id: TRO
    structure: O=C[C@H](C[C@@H]1C(=O)Nc2c1cccc2)[NH3+]
    base_monomers:
    - W
    monomer_bond_atoms:
    - molecule: Monomer
      element: C
      position: 8
    monomer_displaced_atoms:
    - molecule: Monomer
      element: H
      position: 8
    left_bond_atoms:
    - molecule: Monomer
      element: C
      position: 8
    right_bond_atoms:
    - molecule: Monomer
      element: N
      position: 17
    right_displaced_atoms:
    - molecule: Monomer
      element: H
      position: 17
    - molecule: Monomer
      element: H
      position: 17
  AA0475:
    id: AA0475
    name: N6-propanoyl-L-lysine
    comments: 'A metabolic source for propanoic acid in the nucleus is not evident;
      the modification would be isobaric with lactaldehyde adduct, an advanced glycation
      end product of artifactual nucleic acid degradation This modification has been
      shown to be produced by Gcn-5-related N-acetyltransferases in some bacterial
      systems. In eukaryotes, a metabolic source for propanoic acid in the nucleus
      is not evident, and a responsible generating enzyme activity is not identified.
      Generating Enzyme: lysine N6-acyltransferase, acetoin utilization protein AcuA
      (EC 2.3.1.-).'
    synonyms:
    - epsilon-propanoyl-L-lysine
    - N6-(1-oxopropyl)-L-lysine
    - (2S)-2-amino-6-(propanoylamino)hexanoic acid
    - epsilon-propionyl-L-lysine
    - 2-amino-6-propionylaminocaproic acid
    - N(zeta)-propanoyllysine
    - N6-propionyllysine
    identifiers:
    - ns: pdb.ligand
      id: PRK
    - ns: mod
      id: MOD:01398
    - ns: cas
      id: 1974-17-0
    structure: O=C[C@H](CCCCNC(=O)CC)[NH3+]
    base_monomers:
    - K
    monomer_bond_atoms:
    - molecule: Monomer
      element: C
      position: 10
    monomer_displaced_atoms:
    - molecule: Monomer
      element: H
      position: 10
    left_bond_atoms:
    - molecule: Monomer
      element: C
      position: 10
    right_bond_atoms:
    - molecule: Monomer
      element: N
      position: 14
    right_displaced_atoms:
    - molecule: Monomer
      element: H
      position: 14
    - molecule: Monomer
      element: H
      position: 14
  AA0352:
    id: AA0352
    name: 1'-(8alpha-FMN)-L-histidine
    comments: 'The arrangement of the attachment has not been completely established
      in some cases. The keyword "phosphoprotein" is not used with flavin modifications
      linked through the flavin. Generating Enzyme: autocatalytic.'
    synonyms:
    - N(tau)-(8alpha-FMN)-histidine
    - (S)-2-amino-3-(1-[8alpha riboflavin 5'-dihydrogen phosphate]imidazol-4-yl)propanoic
      acid
    - 8alpha-(N1'-histidyl)FMN
    - 8alpha-(N(epsilon)-histidyl)FMN
    - tele-(8alpha-FMN)-histidine
    identifiers:
    - ns: mod
      id: MOD:00357
    - ns: go
      id: GO:0050743
    structure: O=C[C@H](Cc1ncn(c1)CC1C=c2c(C=C1C)nc1c(n2C[C@@H]([C@@H]([C@@H](COP(=O)([O-])[O-])O)O)O)[nH]c(=O)[nH]c1=O)[NH3+]
    base_monomers:
    - H
  AA0625:
    id: AA0625
    name: 2-(L-cystein-S-yl)-L-threonine
    synonyms:
    - alpha-(L-cystein-S-yl)-L-threonine
    - (2R,3R)-2-amino-2-[(2R)-2-amino-2-carboxyethyl]sulfanyl-3-hydroxybutanoic acid
    - (2R,5R,6R)-2,5-diamino-5-carboxy-6-hydroxy-4-thiaheptanoic acid
    identifiers:
    - ns: mod
      id: MOD:01988
    structure: O=C[C@H](CS[C@]([C@H](O)C)(C=O)N)[NH3+]
    base_monomers:
    - T
    - C
    monomer_bond_atoms:
    - molecule: Monomer
      element: C
      position: 12
    monomer_displaced_atoms:
    - molecule: Monomer
      element: H
      position: 12
    left_bond_atoms:
    - molecule: Monomer
      element: C
      position: 12
    right_bond_atoms:
    - molecule: Monomer
      element: N
      position: 15
    right_displaced_atoms:
    - molecule: Monomer
      element: H
      position: 15
    - molecule: Monomer
      element: H
      position: 15
  AA0405:
    id: AA0405
    name: O-fucosyl-L-threonine
    comments: 'See also RESID:AA0155, RESID:AA0247, RESID:AA0399, RESID:AA0401, RESID:AA0403,
      and RESID:AA0515 for other O-glycosylated threonines. Generating Enzyme: peptide-O-fucosyltransferase
      (EC 2.4.1.221).'
    synonyms:
    - O-glycosylthreonine
    - (2S,3R)-2-amino-3-(6-deoxy-alpha-D-galactopyranosyloxy)butanoic acid
    - O3-fucosylthreonine
    identifiers:
    - ns: mod
      id: MOD:00813
    structure: O=C[C@H]([C@H](O[C@H]1O[C@H](C)[C@@H]([C@@H]([C@H]1O)O)O)C)[NH3+]
    base_monomers:
    - T
  A, C:
    id: AA0621
    name: 2-(L-cystein-S-yl)-L-alanine
    synonyms:
    - (2R)-2-amino-2-[(2R)-2-amino-2-carboxyethyl]sulfanyl-3-hydroxybutanoic acid
    - alpha-(L-cystein-S-yl)-L-alanine
    - (2R,5R)-2,5-diamino-5-methyl-4-thiahexanedioic acid
    identifiers:
    - ns: mod
      id: MOD:01984
    structure: O=C[C@H](CS[C@](C=O)(N)C)[NH3+]
    base_monomers:
    - A
    - C
    monomer_bond_atoms:
    - molecule: Monomer
      element: C
      position: 8
    monomer_displaced_atoms:
    - molecule: Monomer
      element: H
      position: 8
    left_bond_atoms:
    - molecule: Monomer
      element: C
      position: 8
    right_bond_atoms:
    - molecule: Monomer
      element: N
      position: 12
    right_displaced_atoms:
    - molecule: Monomer
      element: H
      position: 12
    - molecule: Monomer
      element: H
      position: 12
  AA0397:
    id: AA0397
    name: O-glucosyl-L-serine
    comments: See also RESID:AA0154, RESID:AA0208, RESID:AA0209, RESID:AA0210, RESID:AA0291,
      RESID:AA0296, RESID:AA0297, RESID:AA0397, RESID:AA0398, RESID:AA0400, RESID:AA0402,
      RESID:AA0404, RESID:AA0406, and RESID:AA0422 for other O-glycosylated serines.
    synonyms:
    - (2S)-2-amino-3-(beta-D-glucopyranosyloxy)propanoic acid
    - O-glycosylserine
    - O3-glucosylserine
    identifiers:
    - ns: mod
      id: MOD:00804
    structure: O=C[C@H](CO[C@H]1O[C@H](CO)[C@H]([C@@H]([C@H]1O)O)O)[NH3+]
    base_monomers:
    - S
  AA0411:
    id: AA0411
    name: S-(L-alanyl)-L-cysteine
    comments: These are thioester cross-links formed between cysteine residues and
      the alanine carboxyl end of a peptide. This modification is predicted for proteins
      homologous to autoinducing peptides in certain organisms where the position
      corresponding to the carboxyl end encodes alanine.
    synonyms:
    - S-(2-aminopropanoyl)cysteine
    - (2R)-2-amino-3-([(2S)-2-aminopropanoyl]sulfanyl)propanoic acid
    - alanine cysteine thioester
    identifiers:
    - ns: mod
      id: MOD:00821
    structure: C[C@H]([NH3+])C(=O)SC[C@@H](C=O)N
    base_monomers:
    - A
    - C
  AA0121:
    id: AA0121
    name: L-allysine
    comments: 'Generating Enzyme: protein-lysine 6-oxidase (EC 1.4.3.13).'
    synonyms:
    - 6-oxonorleucine
    - alpha-amino-adipic acid delta-semialdahyde
    - 2-amino-5-formylvaleric acid
    - AASA
    - 5-formyl-norvaline
    - 2-aminoadipate 6-semialdehyde
    - 2-amino-adipic acid semialdahyde
    - (2S)-2-amino-6-oxohexanoic acid
    identifiers:
    - ns: mod
      id: MOD:00130
    - ns: cas
      id: 1962-83-0
    - ns: go
      id: GO:0018057
    - ns: chebi
      id: CHEBI:17917
    structure: O=CCCC[C@@H](C=O)[NH3+]
    base_monomers:
    - K
    monomer_bond_atoms:
    - molecule: Monomer
      element: C
      position: 8
    monomer_displaced_atoms:
    - molecule: Monomer
      element: H
      position: 8
    left_bond_atoms:
    - molecule: Monomer
      element: C
      position: 8
    right_bond_atoms:
    - molecule: Monomer
      element: N
      position: 10
    right_displaced_atoms:
    - molecule: Monomer
      element: H
      position: 10
    - molecule: Monomer
      element: H
      position: 10
  AA0467:
    id: AA0467
    name: L-valine thiazole-4-carboxylic acid
    comments: 'Formed by the condensation of a cysteine thiol with the carbonyl of
      the preceding residue and alpha-beta dehydrogenation. Generating Enzyme: peptidyl-cysteine
      cyclase (EC 4.2.1.-); peptidyl-thiazoline dehydrogenase (EC 1.3.-.-).'
    synonyms:
    - 2-[1-azanyl-2-methylpropyl]-1,3-thiazole-4-carboxylic acid
    - 2-[(1S)-1-amino-2-methylpropyl]-1,3-thiazole-4-carboxylic acid
    identifiers:
    - ns: mod
      id: MOD:01390
    - ns: pdb.ligand
      id: BB9
    structure: O=Cc1csc(n1)[C@H](C(C)C)[NH3+]
    base_monomers:
    - V
    - C
  AA0061:
    id: AA0061
    name: N-methyl-L-alanine
    comments: 'Polypeptides with monomethylated amino terminals can undergo premature
      cleavage during the coupling step of an Edman degradation. This can result in
      "preview" with both a residue and the following residue being seen from the
      first step on through a sequence. Generating Enzyme: N-terminal RCC1 methyltransferase
      (EC 2.1.1.-).'
    synonyms:
    - N-methylalanine
    - 2-methylazanylpropanoic acid
    - (2S)-2-methylaminopropanoic acid
    identifiers:
    - ns: chebi
      id: CHEBI:61922
    - ns: pdb.ligand
      id: MAA
    - ns: go
      id: GO:0018011
    - ns: cas
      id: 3913-67-5
    - ns: mod
      id: MOD:00070
    structure: C[C@H]([NH2+]C)C=O
    base_monomers:
    - A
    monomer_bond_atoms:
    - molecule: Monomer
      element: C
      position: 8
    monomer_displaced_atoms:
    - molecule: Monomer
      element: H
      position: 8
    left_bond_atoms:
    - molecule: Monomer
      element: C
      position: 8
    right_bond_atoms:
    - molecule: Monomer
      element: N
      position: 4
    right_displaced_atoms:
    - molecule: Monomer
      element: H
      position: 4
    - molecule: Monomer
      element: H
      position: 4
  AA0548:
    id: AA0548
    name: S-(2-aminovinyl)-L-cysteine
    comments: 'This cross-link arises from the decarboxylation of the carboxyl-terminal
      portion of a lanthionine, either L-lanthionine (see RESID:AA0110) or meso-lanthionine
      (see RESID:AA0111). The stereochemistry of the (2-aminovinyl)-cysteine in cypemycin
      has not been determined. For the D stereoisomer, see RESID:AA0204. Generating
      Enzyme: peptidyl-cysteine dethiolase (EC 4.4.1.-); peptidyl-cysteine dehydroalanine/dehydrobutyrine
      ligase (EC 6.2.-.-).'
    synonyms:
    - (R,Z)-S-(2-aminovinyl)cysteine
    - (2R)-2-amino-3-([(Z)-2-aminoethenyl]sulfanyl)propanoic acid
    identifiers:
    - ns: mod
      id: MOD:01842
    structure: NC=CSC[C@H](C=O)[NH3+]
    base_monomers:
    - C
    monomer_bond_atoms:
    - molecule: Monomer
      element: C
      position: 8
    monomer_displaced_atoms:
    - molecule: Monomer
      element: H
      position: 8
    left_bond_atoms:
    - molecule: Monomer
      element: C
      position: 8
    right_bond_atoms:
    - molecule: Monomer
      element: N
      position: 10
    right_displaced_atoms:
    - molecule: Monomer
      element: H
      position: 10
    - molecule: Monomer
      element: H
      position: 10
  AA0257:
    id: AA0257
    name: N-(L-glutamyl)-L-tyrosine
    comments: 'Generating Enzyme: tubulin--tyrosine ligase (EC 6.3.2.25).'
    synonyms:
    - (S,S)-2-(2-aminopentanedio-1-yl)amino-3-(4-hydoxyphenyl)propanoic acid
    - N-(L-glutamyl)-L-tyrosine
    identifiers:
    - ns: mod
      id: MOD:00262
    - ns: chebi
      id: CHEBI:21477
    - ns: go
      id: GO:0018166
    structure: '[O-]C(=O)CC[C@@H](C(=O)N[C@H](C(=O)[O-])Cc1ccc(cc1)O)[NH3+]'
    base_monomers:
    - E
    monomer_bond_atoms:
    - molecule: Monomer
      element: C
      position: 8
    monomer_displaced_atoms:
    - molecule: Monomer
      element: H
      position: 8
    left_bond_atoms:
    - molecule: Monomer
      element: C
      position: 8
    right_bond_atoms:
    - molecule: Monomer
      element: N
      position: 24
    right_displaced_atoms:
    - molecule: Monomer
      element: H
      position: 24
    - molecule: Monomer
      element: H
      position: 24
  AA0173:
    id: AA0173
    name: L-bromohistidine
    comments: The position of the bromine substitution is uncertain. The 2'-bromohistidine
      is shown.
    identifiers:
    - ns: mod
      id: MOD:00182
    - ns: go
      id: GO:0018074
    structure: Brc1nc(c[nH]1)C[C@H]([NH3+])C=O
    base_monomers:
    - H
    monomer_bond_atoms:
    - molecule: Monomer
      element: C
      position: 15
    monomer_displaced_atoms:
    - molecule: Monomer
      element: H
      position: 15
    left_bond_atoms:
    - molecule: Monomer
      element: C
      position: 15
    right_bond_atoms:
    - molecule: Monomer
      element: N
      position: 11
    right_displaced_atoms:
    - molecule: Monomer
      element: H
      position: 11
    - molecule: Monomer
      element: H
      position: 11
  AA0148:
    id: AA0148
    name: L-tryptophyl quinone
    synonyms:
    - N-(3-carboxy-1-oxopropyl)-L-tryptophan
    - 3-[(2S)-2-amino-2-carboxyethyl]-6,7-indolinedione
    - (2S)-2-amino-3-(6,7-dioxo-1H-indol-3-yl)propanoic acid
    - 2-amino-3-(6,7-dioxo-6,7-dihydro-1H-indol-3-yl)-propionic acid
    identifiers:
    - ns: go
      id: GO:0019926
    - ns: cas
      id: 73205-73-9
    - ns: pdb.ligand
      id: TRQ
    - ns: mod
      id: MOD:00157
    structure: O=C[C@H](Cc1c[nH]c2c1C=CC(=O)C2=O)[NH3+]
    base_monomers:
    - W
  AA0391:
    id: AA0391
    name: 2-(S-L-cysteinyl)pyruvic acid O-phosphothioketal
    comments: 'Generating Enzyme: 3-phosphoshikimate 1-carboxyvinyltransferase (EC
      2.5.1.19); UDP-N-acetylglucosamine 1-carboxyvinyltransferase (EC 2.5.1.7).'
    synonyms:
    - S-[1-carboxy-1-(phosphonooxy)ethyl]cysteine
    - phospholactoyl cysteine adduct
    - (2R)-2-amino-3-[1-carboxy-1-(phosphonooxy)ethyl]sulfanylpropanoic acid
    - 2-([(2R)-2-amino-2-carboxyethyl]sulfanyl)-2-(phosphonooxy)propanoic acid
    - 2-([(2R)-2-azanyl-2-carboxyethyl]sulfanyl)-2-(phosphonooxy)propanoic acid
    - cysteinyl pyruvate O-phosphothioketal
    - phosphoenolpyruvate cysteine adduct
    identifiers:
    - ns: mod
      id: MOD:00797
    - ns: pdb.ligand
      id: QPA
    structure: O=C[C@H](CS[C@@](C(=O)[O-])(OP(=O)([O-])[O-])C)[NH3+]
    base_monomers:
    - C
  AA0027:
    id: AA0027
    name: (2S,3R)-3-hydroxyaspartic acid
    comments: 'This diastereomeric form has been found in the EGF domain of many proteins.
      For the (2S,3S)-diastereomer, see RESID:AA0579. The Enzyme Commission has not
      yet distinguished the different stereospecific enzyme activities. Generating
      Enzyme: peptide-aspartate beta-dioxygenase (EC 1.14.11.16).'
    synonyms:
    - L-erythro-beta-hydroxyaspartic acid
    - 2-amino-3-hydroxysuccinic acid
    - (2S,3R)-2-amino-3-hydroxybutanedioic acid
    - 3-hydroxyaspartic acid
    - 2-azanyl-3-hydroxybutanedioic acid
    identifiers:
    - ns: go
      id: GO:0019715
    - ns: mod
      id: MOD:00036
    - ns: cas
      id: '17576'
    - ns: pdb.ligand
      id: BH2
    structure: O=C[C@H]([C@H](C(=O)[O-])O)[NH3+]
    base_monomers:
    - D
  AA0459:
    id: AA0459
    name: 5'-(L-tyros-5'-yl)amino-L-tyrosine
    comments: This structure represents the cross-linked tyrosine portion of a four
      residue bis(lysine tyrosylquinone) structure which is itself part of a zinc
      binding complex with two histidine residues. This modification in the modeled
      protein has not been chemically confirmed.
    synonyms:
    - 5'-[(tyros-5'-yl)amino]tyrosine
    - bis(LTQ) linkage
    - 5'-tyrosyl-5'-aminotyrosine
    - (2S,2'S)-3,3'-[iminobis(4-hydroxybenzene-3,1-diyl)]bis(2-aminopropanoic acid)
    identifiers:
    - ns: pdb.ligand
      id: TY2
    - ns: mod
      id: MOD:01787
    structure: OC[C@H](Cc1ccc(c(c1)Nc1cc(C[C@@H](CO)[NH3+])ccc1O)O)[NH3+]
    base_monomers:
    - Y
  AA0456:
    id: AA0456
    name: N,N,N-trimethyl-L-methionine
    comments: 'Although appropriate, the keyword "thioether bond" normally does not
      appear for this amino acid. Consult FAQ at http://pir.georgetown.edu/resid/faq.shtml#q12
      concerning calculation of the difference formula. Generating Enzyme: ribosomal
      protein L11 methyltransferase (EC 2.1.1.-).'
    synonyms:
    - N,N,N-trimethylmethioninium
    - 2-trimethylammonio-4-(methylthio)butanoic acid
    - N,N,N-trimethylmethionine cation
    - (1S)-1-carboxy-N,N,N-trimethyl-3-(methylsulfanyl)propanaminium
    - (1S)-1-carboxy-N,N,N-trimethyl-3-(methylsulfanyl)propanazanium
    identifiers:
    - ns: go
      id: GO:0018014
    - ns: pdb.ligand
      id: 4MM
    - ns: mod
      id: MOD:01382
    structure: CSCC[C@H]([N](C)(C)C)C=O
    base_monomers:
    - M
    monomer_bond_atoms:
    - molecule: Monomer
      element: C
      position: 11
    monomer_displaced_atoms:
    - molecule: Monomer
      element: H
      position: 11
    left_bond_atoms:
    - molecule: Monomer
      element: C
      position: 11
    right_bond_atoms:
    - molecule: Monomer
      element: N
      position: 7
    right_displaced_atoms:
    - molecule: Monomer
      element: H
      position: 7
    - molecule: Monomer
      element: H
      position: 7
  AA0192:
    id: AA0192
    name: D-allo-isoleucine
    comments: 'Generating Enzyme: protein-isoleucine 2-epimerase (EC 5.1.1.-).'
    synonyms:
    - 3-methyl-norvaline
    - (2R,3S)-2-amino-3-methylpentanoic acid
    - D-threo-isoleucine
    - allo-D-isoleucine
    - 2-azanyl-3-methylpentanoic acid
    - alpha-amino-beta-methylvaleric acid
    identifiers:
    - ns: go
      id: GO:0019124
    - ns: pdb.ligand
      id: DIL
    - ns: chebi
      id: CHEBI:30007
    - ns: mod
      id: MOD:00199
    - ns: cas
      id: 1509-35-9
    structure: CC[C@@H]([C@H](C=O)[NH3+])C
    base_monomers:
    - I
    monomer_bond_atoms:
    - molecule: Monomer
      element: C
      position: 7
    monomer_displaced_atoms:
    - molecule: Monomer
      element: H
      position: 7
    left_bond_atoms:
    - molecule: Monomer
      element: C
      position: 7
    right_bond_atoms:
    - molecule: Monomer
      element: N
      position: 9
    right_displaced_atoms:
    - molecule: Monomer
      element: H
      position: 9
    - molecule: Monomer
      element: H
      position: 9
  AA0596:
    id: AA0596
    name: O-(L-isoglutamyl)-L-threonine
    comments: 'Generating Enzyme: protein-glutamine gamma-glutamyltransferase (EC
      2.3.2.13).'
    synonyms:
    - (2S)-2-amino-5-([2-(1H-imidazol-5-yl)ethyl]amino)-5-oxopentanoic acid
    - (gamma-glutamyl)histamine
    identifiers:
    - ns: mod
      id: MOD:01950
    structure: O=C[C@H](CCC(=O)NCCc1c[nH]cn1)[NH3+]
    base_monomers:
    - Q
    monomer_bond_atoms:
    - molecule: Monomer
      element: C
      position: 7
    monomer_displaced_atoms:
    - molecule: Monomer
      element: H
      position: 7
    left_bond_atoms:
    - molecule: Monomer
      element: C
      position: 7
    right_bond_atoms:
    - molecule: Monomer
      element: N
      position: 18
    right_displaced_atoms:
    - molecule: Monomer
      element: H
      position: 18
    - molecule: Monomer
      element: H
      position: 18
  AA0207:
    id: AA0207
    name: S-4-hydroxycinnamyl-L-cysteine
    synonyms:
    - (2R)-2-amino-3-([(2E)-3-(4-hydroxyphenyl)prop-2-enoyl]sulfanyl)propanoic acid
    - S-para-coumaryl-L-cysteine
    - cinnamate cysteine thioester
    identifiers:
    - ns: pdb.ligand
      id: HC4
    - ns: mod
      id: MOD:00212
    - ns: go
      id: GO:0018097
    structure: O=C[C@H](CSC(=O)C=Cc1ccc(cc1)O)N
    base_monomers:
    - C
  AA0085:
    id: AA0085
    name: L-cysteine amide
    comments: 'Generating Enzyme: peptidylglycine monooxygenase (EC 1.14.17.3).'
    synonyms:
    - (2R)-2-amino-3-sulfanylpropanamide
    - 2-amino-3-mercaptopropanamide
    - cysteinamide
    identifiers:
    - ns: pdb.ligand
      id: CY3
    - ns: go
      id: GO:0018038
    - ns: mod
      id: MOD:00094
    - ns: chebi
      id: CHEBI:21262
    - ns: cas
      id: 74401-72-2
    structure: NC(=O)[C@@H]([NH3+])CS
    base_monomers:
    - C
    monomer_bond_atoms:
    - molecule: Monomer
      element: C
      position: 2
    monomer_displaced_atoms:
    - molecule: Monomer
      element: H
      position: 2
    left_bond_atoms:
    - molecule: Monomer
      element: C
      position: 2
    right_bond_atoms:
    - molecule: Monomer
      element: N
      position: 6
    right_displaced_atoms:
    - molecule: Monomer
      element: H
      position: 6
    - molecule: Monomer
      element: H
      position: 6
  AA0422:
    id: AA0422
    name: O-(N-acetylamino)fucosyl-L-serine
    comments: See also RESID:AA0154, RESID:AA0208, RESID:AA0209, RESID:AA0210, RESID:AA0291,
      RESID:AA0296, RESID:AA0297, RESID:AA0397, RESID:AA0398, RESID:AA0400, RESID:AA0402,
      RESID:AA0404, and RESID:AA0406 for other O-glycosylated serines.
    synonyms:
    - O-(N-acetylfucosaminyl)serine
    - (2S)-2-amino-3-(2-acetamido-2-deoxy-beta-D-fucopyranosyloxy)propanoic acid
    - O-(2-acetylamino-2-deoxy-beta-D-fucopyranosyl)-L-serine
    - O-seryl-beta-N-acetylfucosaminide
    - O3-(N-acetylfucosaminyl)serine
    - O3-(2-acetamido-2-deoxy-beta-D-fucopyranosyl)-L-serine
    identifiers:
    - ns: mod
      id: MOD:00834
    structure: O=C[C@H](CO[C@@H]1O[C@H](C)[C@@H]([C@@H]([C@H]1NC(=O)C)O)O)[NH3+]
    base_monomers:
    - S
    monomer_bond_atoms:
    - molecule: Monomer
      element: C
      position: 20
    monomer_displaced_atoms:
    - molecule: Monomer
      element: H
      position: 20
    left_bond_atoms:
    - molecule: Monomer
      element: C
      position: 20
    right_bond_atoms:
    - molecule: Monomer
      element: N
      position: 25
    right_displaced_atoms:
    - molecule: Monomer
      element: H
      position: 25
    - molecule: Monomer
      element: H
      position: 25
  AA0450:
    id: AA0450
    name: 2'-methylsulfonyl-L-tryptophan
    comments: In virotoxin this modified tryptophan is formed after a 2'-(S-cysteinyl)tryptophan
      crosslink is broken.
    synonyms:
    - 2-methylsulfonyl-3-((2S)-2-amino-2-carboxyethyl)-1H-indole
    identifiers:
    - ns: mod
      id: MOD:01379
    structure: O=C[C@H](Cc1c2ccccc2[nH]c1S(=O)(=O)C)[NH3+]
    base_monomers:
    - W
  AA0077:
    id: AA0077
    name: N6-palmitoyl-L-lysine
    comments: 'Generating Enzyme: peptidyl-lysine N6-palmitoyltransferase (EC 2.3.1.-).'
    synonyms:
    - epsilon-palmitoyllysine
    - (2S)-2-amino-6-(hexadecanoylamino)hexanoic acid
    - 2-amino-6-(hexadecanamido)hexanoic acid
    - N6-(1-oxohexadecyl)-L-lysine
    - N(zeta)-palmitoyllysine
    identifiers:
    - ns: mod
      id: MOD:00086
    - ns: chebi
      id: CHEBI:21895
    - ns: cas
      id: 559012-43-0
    - ns: go
      id: GO:0018029
    structure: CCCCCCCCCCCCCCCC(=O)NCCCC[C@@H](C=O)[NH3+]
    base_monomers:
    - K
  K, Y:
    id: AA0233
    name: 2'-(L-lys-N6-yl)-L-4',5'-topaquinone
    comments: The linkage between the two components has not been established with
      certainty. The relation of this cofactor to the copper binding site has not
      been established.
    synonyms:
    - 1-[(S)-5-amino-5-carboxypentyl]amino-2-[(S)-2-amino-2-carboxyethyl]-2,6-cyclohexadien-4,5-dione
    - LTQ
    - lysyl oxidase cofactor
    - 2'-(L-lysine)-L-tyrosyl-4',5'-quinone
    identifiers:
    - ns: go
      id: GO:0018124
    - ns: mod
      id: MOD:00238
    structure: O=C[C@H](CCCCNC1=CC(=O)C(=O)C=C1C[C@@H](C=O)[NH3+])[NH3+]
    base_monomers:
    - K
    - Y
  AA0094:
    id: AA0094
    name: L-phenylalanine amide
    comments: 'Generating Enzyme: peptidylglycine monooxygenase (EC 1.14.17.3).'
    synonyms:
    - phenylalaninamide
    - (2S)-2-amino-3-phenylpropanamide
    identifiers:
    - ns: chebi
      id: CHEBI:21371
    - ns: cas
      id: 5241-58-7
    - ns: mod
      id: MOD:00103
    - ns: pdb.ligand
      id: NFA
    - ns: go
      id: GO:0018047
    structure: '[NH3+][C@H](C(=O)N)Cc1ccccc1'
    base_monomers:
    - F
    monomer_bond_atoms:
    - molecule: Monomer
      element: C
      position: 7
    monomer_displaced_atoms:
    - molecule: Monomer
      element: H
      position: 7
    left_bond_atoms:
    - molecule: Monomer
      element: C
      position: 7
    right_bond_atoms:
    - molecule: Monomer
      element: N
      position: 1
    right_displaced_atoms:
    - molecule: Monomer
      element: H
      position: 1
    - molecule: Monomer
      element: H
      position: 1
  A, N:
    id: AA0515
    name: alanine isoaspartyl cyclopeptide
    comments: This is a proposed cyclization between asparagine and the free amino
      group of the preceding amino acid in a peptide. It is more probable that asparagine
      cyclizes with the amino group of the following glycine, see RESID:AA0441.
    synonyms:
    - 1,4.2-anhydro(L-alanyl-L-aspartic acid)
    - (2S,5S)-2-methyl-3,7-dioxo-1,4-diazepane-5-carboxylic acid
    identifiers:
    - ns: mod
      id: MOD:01618
    structure: OC[C@@H]1CC(=O)N[C@H](C(=O)N1)C
    base_monomers:
    - A
    - N
  I, T:
    id: AA0472
    name: 4-(1-hydroxyethyl)-7-isoleucino-2-(threonin-O3-ylcarbonyl)-7,8-dihydroquinolin-8-ol
    synonyms:
    - (7R,8S)-7-[(1S,2S)-1-carboxy-2-methylbutyl]amino-2-([(1S,2R)-1-amino-1-carboxypropan-2-yl]oxy)carbonyl-8-hydroxy-4-[(1S)-1-hydroxyethyl]-7,8-dihydroquinoline
    identifiers:
    - ns: pdb.ligand
      id: QUA
    - ns: mod
      id: MOD:01395
    structure: O=C[C@H]([C@H](CC)C)N[C@@H]1C=Cc2c([C@H]1O)nc(cc2[C@@H](O)C)C(=O)O[C@@H]([C@@H](C=O)[NH3+])C
    base_monomers:
    - T
    - I
  AA0618:
    id: AA0618
    name: O3-(poly-3-hydroxybutyrate)-L-serine
    comments: The mechanism for transfer of the polymer from the synthase is uncertain.
      The modification with two polymeric units is presented.
    synonyms:
    - O3-poly(3-hydroxybutanoic acid)serine
    - O3-poly(3-hydroxybutanoate)serine
    - (2S)-2-amino-3-[([(3R)-3-hydroxybutanoyl]oxy)-poly([(3R)-3-methyl-1-oxopropane-1,3-diyl]oxy)]propanoic
      acid
    - O3-poly[(R)-3-hydroxybutyrate]serine
    - O3-poly(beta-hydroxybutyrate)serine
    - O3-poly(3-hydroxybutyric acid)serine
    - O3-poly(3-hydroxybutyrate)serine
    identifiers:
    - ns: cas
      id: 29435-48-1
    - ns: mod
      id: MOD:01976
    structure: O=C[C@H](COC(=O)C[C@H](OC(=O)C[C@H](O)C)C)[NH3+]
    base_monomers:
    - S
  C, K:
    id: AA0245
    name: L-lysine thiazole-4-carboxylic acid
    comments: Lysine is now thought not to be encoded in the peptide sequence modified
      to produce GE2270. See RESID:AA0470.
    synonyms:
    - 2-[1,5-bis(azanyl)pentyl]-1,3-thiazole-4-carboxylic acid
    - 2-[(1S)-1,5-diaminopentyl]-1,3-thiazole-4-carboxylic acid
    identifiers:
    - ns: go
      id: GO:0018141
    - ns: mod
      id: MOD:00250
    structure: C([C@H]([NH3+])c1nc(cs1)C=O)CCC[NH3+]
    base_monomers:
    - K
    - C
  AA0092:
    id: AA0092
    name: L-lysine amide
    comments: 'Generating Enzyme: peptidylglycine monooxygenase (EC 1.14.17.3).'
    synonyms:
    - lysinamide
    - (2S)-2,6-diaminohexanamide
    identifiers:
    - ns: mod
      id: MOD:00101
    - ns: cas
      id: 32388-19-5
    - ns: pdb.ligand
      id: NH2
    - ns: go
      id: GO:0018045
    - ns: chebi
      id: CHEBI:21353
    structure: '[NH3+]CCCC[C@@H](C(=O)N)[NH3+]'
    base_monomers:
    - K
  AA0036:
    id: AA0036
    name: 3'-phospho-L-histidine
    comments: 'In the older biochemical literature this is usually called histidine-1-phosphate.
      See also RESID:AA0035. The crystallographic designation for the substituted
      nitrogen is delta-1, D1. Generating Enzyme: protein-histidine pros-kinase (EC
      2.7.3.11).'
    synonyms:
    - histidine-1-phosphate [misnomer]
    - pros-phosphohistidine
    - histidine-N(delta)-phosphate
    - 2-azanyl-3-(3-phosphono-3H-imidazol-4-yl)propanoic acid
    - ND1-phosphonohistidine
    - N3-phosphonohistidine
    - N(pi)-phosphohistidine
    - histidine-N3'-phosphate
    - (2S)-2-amino-3-(3-phosphono-3H-imidazol-4-yl)propanoic acid
    identifiers:
    - ns: go
      id: GO:0018106
    - ns: cas
      id: 5789-15-1
    - ns: mod
      id: MOD:00045
    - ns: pdb.ligand
      id: HIP
    structure: O=C[C@H](Cc1cncn1P(=O)([O-])[O-])[NH3+]
    base_monomers:
    - H
  AA0502:
    id: AA0502
    name: 5-glutamyl 2-aminoadipic acid
    comments: 'Generating Enzyme: alpha-aminoadipate--LysW ligase, LysX (EC 6.3.2.-).'
    synonyms:
    - N2-(isoglutamyl)-2-aminoadipic acid
    - (2S)-2-([(4S)-4-amino-4-carboxybutanoyl]amino)hexanedioic acid
    - N2-(gamma-glutamyl)-2-aminoadipic acid
    identifiers:
    - ns: mod
      id: MOD:01605
    structure: O=C[C@H](CCC(=O)N[C@H](C(=O)[O-])CCCC(=O)[O-])[NH3+]
    base_monomers:
    - E
    monomer_bond_atoms:
    - molecule: Monomer
      element: C
      position: 7
    monomer_displaced_atoms:
    - molecule: Monomer
      element: H
      position: 7
    left_bond_atoms:
    - molecule: Monomer
      element: C
      position: 7
    right_bond_atoms:
    - molecule: Monomer
      element: N
      position: 21
    right_displaced_atoms:
    - molecule: Monomer
      element: H
      position: 21
    - molecule: Monomer
      element: H
      position: 21
  AA0086:
    id: AA0086
    name: L-glutamine amide
    comments: 'Generating Enzyme: peptidylglycine monooxygenase (EC 1.14.17.3).'
    synonyms:
    - (2S)-2-aminopentanediamide
    - glutaminamide
    identifiers:
    - ns: mod
      id: MOD:00095
    - ns: cas
      id: 2013-17-4
    - ns: go
      id: GO:0018039
    - ns: pdb.ligand
      id: NH2
    - ns: chebi
      id: CHEBI:21309
    structure: NC(=O)CC[C@@H](C(=O)N)[NH3+]
    base_monomers:
    - Q
  AA0351:
    id: AA0351
    name: S-(4a-FMN)-L-cysteine
    comments: 'This modification forms as an intermediate in light transduction and
      some redox reactions. The keyword "phosphoprotein" is not used with flavin modifications
      linked through the flavin. Generating Enzyme: autocatalytic.'
    synonyms:
    - (R)-2-amino-3-(4a-riboflavin 5'-dihydrogen phosphate)sulfanylpropanoic acid
    - 4a-(S-cysteinyl)FMN
    - 4a-(S-cysteinyl)flavin mononucleotide
    identifiers:
    - ns: pdb.ligand
      id: FMN
    - ns: mod
      id: MOD:00356
    - ns: go
      id: GO:0050742
    structure: O=C[C@H](CS[C@]12Nc3cc(C)c(cc3N(C2=NC(=O)NC1=O)C[C@@H]([C@@H]([C@@H](COP(=O)([O-])[O-])O)O)O)C)N
    base_monomers:
    - C
  AA0076:
    id: AA0076
    name: N6-methyl-L-lysine
    comments: 'Generating Enzyme: histone-lysine N-methyltransferase (EC 2.1.1.43);
      cytochrome-c-lysine N-methyltransferase (EC 2.1.1.59); calmodulin-lysine N-methyltransferase
      (EC 2.1.1.60).'
    synonyms:
    - epsilon-methyllysine
    - N(zeta)-methyllysine
    - (2S)-2-amino-6-methylaminohexanoic acid
    identifiers:
    - ns: go
      id: GO:0018024
    - ns: mod
      id: MOD:00085
    - ns: cas
      id: 1188-07-4
    - ns: chebi
      id: CHEBI:61928
    - ns: pdb.ligand
      id: MLZ
    structure: C[NH2+]CCCC[C@@H](C=O)[NH3+]
    base_monomers:
    - K
  AA0304:
    id: AA0304
    name: L-beta-carboxyaspartic acid
    comments: This extremely acid labile modification has been detected but not located
      by sequencing in proteins.
    synonyms:
    - 2-amino-3-carboxybutanedioic acid
    - beta-carboxyaspartic acid
    - 3-carboxyaspartic acid
    - (2S)-2-aminoethane-1,1,2-tricarboxylic acid
    identifiers:
    - ns: cas
      id: 75898-26-9
    - ns: mod
      id: MOD:00309
    - ns: go
      id: GO:0019803
    structure: O=C[C@H](C(C(=O)[O-])C(=O)[O-])[NH3+]
    base_monomers:
    - D
  AA0265:
    id: AA0265
    name: 1-thioglycine
    comments: As a peptide this may exist predominantly in the iminyl-thiol [-C(SH)=N-]
      tautomeric form. See also RESID:AA0206.
    synonyms:
    - aminoethanethioic acid
    - 'aminoethanethiolic acid #link CTER'
    - 'aminoethanethionic acid #link INT'
    - 'aminoethanethioic S-acid #link CTER'
    - 2-amino-1-sulfanylethanone
    - aminothioacetic acid
    - 'aminoethanethioic O-acid #link INT'
    identifiers:
    - ns: mod
      id: MOD:00270
    - ns: go
      id: GO:0018173
    - ns: cas
      id: 758-10-1
    - ns: pdb.ligand
      id: GL3
    - ns: mod
      id: MOD:01623
    structure: C([NH3+])C=S
    base_monomers:
    - G
  AA0601:
    id: AA0601
    name: (3R)-3-hydroxy-L-arginine
    comments: 'The diastereomer (2S,3S)-3-hydroxyarginine is produced in non-ribosomal
      antibiotic peptides of Streptomyces vinaceus. Generating Enzyme: ribosomal protein
      L16 arginine hydroxylase ycfD (EC 1.14.11.-).'
    synonyms:
    - (2S,3R)-2-amino-5-[(diaminomethylidene)amino]-3-hydroxypentanoic acid
    - beta-hydroxyarginine
    - 2-amino-5-[(aminoiminomethyl)amino]-3-hydroxypentanoic acid [tautomer]
    - C(beta)-hydroxyarginine
    - 2-amino-5-(carbamimidamido)-3-hydroxypentanoic acid [tautomer]
    - 2-amino-5-guanidino-3-hydroxypentanoic acid
    identifiers:
    - ns: mod
      id: MOD:01956
    structure: NC(=[NH2+])NCC[C@H]([C@H]([NH3+])C=O)O
    base_monomers:
    - R
    monomer_bond_atoms:
    - molecule: Monomer
      element: C
      position: 17
    monomer_displaced_atoms:
    - molecule: Monomer
      element: H
      position: 17
    left_bond_atoms:
    - molecule: Monomer
      element: C
      position: 17
    right_bond_atoms:
    - molecule: Monomer
      element: N
      position: 13
    right_displaced_atoms:
    - molecule: Monomer
      element: H
      position: 13
    - molecule: Monomer
      element: H
      position: 13
  AA0372:
    id: AA0372
    name: 1'-(phospho-5'-uridine)-L-histidine
    synonyms:
    - tele-5'-uridylic-L-histidine
    - N(tau)-5'-uridylic-L-histidine
    - (S)-2-amino-3-[1-(5'-uridine phosphono)imidazol-4-yl]propanoic acid
    - L-histidine 5'-uridine phosphoramidester
    - N1'-uridylylated histidine
    - L-histidine monoanhydride with 5'-uridylic acid
    identifiers:
    - ns: pdb.ligand
      id: U5P
    - ns: mod
      id: MOD:00377
    - ns: go
      id: GO:0051110
    structure: O=C[C@@H](Cc1ncn(c1)P(=O)(OC[C@H]1O[C@H]([C@@H]([C@@H]1O)O)n1ccc(=O)[nH]c1=O)[O-])[NH3+]
    base_monomers:
    - H
  AA0528:
    id: AA0528
    name: 5-glutamyl serotonin
    comments: 'The structure shown in PubChem for this name is incorrect being instead
      alpha-glutamyl serotonin, which is not the product of transamidation. Generating
      Enzyme: protein-glutamine gamma-glutamyltransferase (EC 2.3.2.13).'
    synonyms:
    - N5-[2-(5-hydroxy-3-indolyl)ethyl]glutamine
    - (2S)-2-amino-5-([2-(5-hydroxy-1H-indol-3-yl)ethyl]amino)-5-oxopentanoic acid
    - N2-(gamma-glutamyl)-5-hydoxytryptamine
    identifiers:
    - ns: cas
      id: 61059-62-9
    - ns: mod
      id: MOD:01775
    structure: Oc1cc2c(CCNC(=O)CC[C@H]([NH3+])C=O)c[nH]c2cc1
    base_monomers:
    - Q
  AA0275:
    id: AA0275
    name: N-pyruvic acid 2-iminyl-L-valine
    synonyms:
    - (S)-2-(1-carboxy-2-methylpropanimino)propanoic acid
    identifiers:
    - ns: mod
      id: MOD:00280
    - ns: go
      id: GO:0018388
    structure: O=C[C@H](C(C)C)[NH2+]C(C(=O)[O-])C
    base_monomers:
    - V
  AA0178:
    id: AA0178
    name: L-thyroxine
    synonyms:
    - 3',3'',5',5''-tetraiodo-L-thyronine
    - O-(4-hydroxy-3,5-diiodophenyl)-3,5-diiodo-L-tyrosine
    - 3,5,3',5'-tetraiodo-L-thyronine
    - 4-(4-hydroxy-3,5-diiodophenoxy)-3,5-diiodo-L-phenylalanine
    - (S)-2-amino-3-[4-(4-hydroxy-3,5-diiodophenoxy)-3,5-diiodophenyl]propanoic acid
    - T4
    - 3,3',5,5'-tetraiodo-L-thyronine
    identifiers:
    - ns: pdb.ligand
      id: T44
    - ns: mod
      id: MOD:00187
    - ns: cas
      id: 51-48-9
    - ns: chebi
      id: CHEBI:18332
    - ns: go
      id: GO:0018078
    structure: O=C[C@H](Cc1cc(I)c(c(c1)I)Oc1cc(I)c(c(c1)I)O)[NH3+]
    base_monomers:
    - Y
  C, R:
    id: AA0553
    name: 2-(4-guanidinobutanoyl)-5-hydroxy-imidazole-4-carbothionic
    comments: The amino group of the following amino acid forms a thiopeptide bond.
      This is an amino(sulfanyl)methylidene in the tautomeric form, which is shown
      in the diagram and model.
    synonyms:
    - 2-(4-guanidinobutanoyl)-5-hydroxy-1H-imidazole-4-carbothioic O-acid
    - (4Z)-2-(4-guanidinobutanoyl)-5-oxo-4-(sulfanylmethylidene)-4,5-dihydro-1H-imidazole
    - 2-(4-guanidinobutanoyl)-5-hydroxy-4-thioformyl-1H-imidazole [tautomer]
    identifiers:
    - ns: mod
      id: MOD:01877
    structure: S=CC1=NC(NC1=O)C(=O)CCCNC(=[NH2+])N
    base_monomers:
    - R
    - C
  AA0620:
    id: AA0620
    name: N,N-dimethylglyine
    comments: 'This modification is a minor post-translational modification in the
      incomplete trimethylation of N-terminal glycine. See also RESID:AA0063 and RESID:AA0619.
      This modification is readily formed artifactually from N-terminal glycine by
      reductive methylation using formaldehyde. It is not clear whether "N-terminal
      methyltransferase" defined in EC 2.1.1.244 is intended to exclude an enzyme
      activity that methylates N-terminal glycine, or whether there are distinguishable
      enzyme activities. Generating Enzyme: protein N-terminal methyltransferase (EC
      2.1.1.244).'
    synonyms:
    - 1-carboxy-N,N-dimethylaminomethane
    - (dimethylamino)ethanoic acid
    - vitamin B16
    - 2-(dimethylamino)acetic acid
    identifiers:
    - ns: mod
      id: MOD:01983
    - ns: pdb.ligand
      id: DMG
    - ns: chebi
      id: CHEBI:17724
    - ns: cas
      id: 1118-68-9
    structure: O=CC[NH+](C)C
    base_monomers:
    - G
  AA0253:
    id: AA0253
    name: S-(2-aminovinyl)-3-methyl-D-cysteine
    comments: 'This cross-link arises from the decarboxylation of the carboxyl-terminal
      portion of 3-methyllanthionine. Generating Enzyme: peptidyl-phosphoserine/phosphothreonine
      dehydratase (EC 4.2.1.-); peptidyl-cysteine dehydroalanine/dehydrobutyrine ligase
      (EC 6.2.-.-).'
    synonyms:
    - 2-amino-3-[(2-aminovinyl)sulfanyl]butanoic acid
    - decarboxylated methyllanthionine
    - (2S,3S)-2-amino-3-[((Z)-2-aminoethenyl)sulfanyl]butanoic acid
    identifiers:
    - ns: go
      id: GO:0018162
    - ns: mod
      id: MOD:00258
    - ns: pdb.ligand
      id: ABA
    structure: NC=CS[C@H]([C@@H](C=O)[NH3+])C
    base_monomers:
    - T
    - C
    monomer_bond_atoms:
    - molecule: Monomer
      element: C
      position: 9
    monomer_displaced_atoms:
    - molecule: Monomer
      element: H
      position: 9
    left_bond_atoms:
    - molecule: Monomer
      element: C
      position: 9
    right_bond_atoms:
    - molecule: Monomer
      element: N
      position: 11
    right_displaced_atoms:
    - molecule: Monomer
      element: H
      position: 11
    - molecule: Monomer
      element: H
      position: 11
  AA0186:
    id: AA0186
    name: lactic acid
    comments: 'The stereochemistry has not been determined in all the peptides with
      this modification. Generating Enzyme: protein-serine dehydratase ElxB (EC 4.2.1.-);
      D-lactoyl-protein dehydrogenase ElxO (EC 1.1.1.-).'
    synonyms:
    - alpha-hydroxypropionic acid
    - 2-hydroxypropionic acid
    - (2R)-2-hydroxypropanoic acid
    identifiers:
    - ns: pdb.ligand
      id: LAC
    - ns: cas
      id: 10326-41-7
    - ns: mod
      id: MOD:00194
    - ns: go
      id: GO:0018084
    - ns: chebi
      id: CHEBI:42111
    structure: C[C@@H](C=O)O
    base_monomers:
    - S
  AA0585:
    id: AA0585
    name: N6-phospho-L-lysine
    comments: N6-phospho-L-lysine hydrolyzes rapidly at acidic pH, but is more stable
      at neutral pH and below freezing. Although N6-phospho-L-lysine has been proposed
      to occur in histone H1, its occurrence has not been reported in a sequenced
      peptide.
    synonyms:
    - N(epsilon)-phosphonolysine
    - (2S)-2-amino-6-(phosphonoamino)hexanoic acid
    - N(6)-phosphonolysine
    - N(epsilon)-phosphonyllysine
    - (2S)-2-azanyl-6-(phosphonoamino)hexanoic acid
    - N(epsilon)-phosphoryllysine
    - N(epsilon)-phospholysine
    - 6-phospholysine
    identifiers:
    - ns: cas
      id: 14721-74-5
    - ns: mod
      id: MOD:01931
    structure: O=C[C@H](CCCCNP(=O)([O-])[O-])[NH3+]
    base_monomers:
    - K
  AA0110:
    id: AA0110
    name: L-lanthionine
    comments: This diastereomeric form, which retains the conformation of the R chiral
      center of L-cysteine, does occur naturally but is not common. See RESID:AA0111.
    synonyms:
    - (R,R)-bis(2-amino-2-carboxyethyl)sulfide
    - (2R,2'R)-3,3'-sulfanediylbis(2-aminopropanoic acid)
    - 2-amino-3-(2-amino-2-carboxyethyl)sulfanylpropanoic acid
    - (R,R)-3,3'-thiobis-(2-aminopropanoic acid)
    - (R,R)-2,6-diamino-4-thiaheptanedioic acid
    - 3,3'-thiobis-L-alanine
    - (R)-S-(2-amino-2-carboxyethyl)-L-cysteine
    identifiers:
    - ns: mod
      id: MOD:00119
    - ns: mod
      id: MOD:01837
    - ns: go
      id: GO:0018081
    - ns: cas
      id: 922-55-4
    - ns: chebi
      id: CHEBI:21347
    structure: O=C[C@H](CSC[C@@H](C=O)[NH3+])[NH3+]
    base_monomers:
    - S
    - C
  AA0315:
    id: AA0315
    name: 4-(S-L-cysteinyl)-L-glutamic acid
    synonyms:
    - (2S,4S)-2-amino-4-[(R)-2-amino-2-carboxyethyl]sulfanylpentanedioic acid
    - (2S,3S,7R)-2,7-diamino-4-carboxy-5-thiaoctanedioic acid
    identifiers:
    - ns: mod
      id: MOD:00320
    - ns: chebi
      id: CHEBI:20293
    - ns: go
      id: GO:0019929
    structure: O=C[C@H](CS[C@H](C(=O)[O-])C[C@@H](C=O)[NH3+])[NH3+]
    base_monomers:
    - E
    - C
  C, I:
    id: AA0466
    name: L-isoleucine thiazole-4-carboxylic acid
    comments: 'Formed by the condensation of a cysteine thiol with the carbonyl of
      the preceding residue and alpha-beta dehydrogenation. Generating Enzyme: peptidyl-cysteine
      cyclase (EC 4.2.1.-); peptidyl-thiazoline dehydrogenase (EC 1.3.-.-).'
    synonyms:
    - 2-[(1S,2S)-1-amino-2-methylbutyl]-1,3-thiazole-4-carboxylic acid
    - 2-[1-zanyl-2-methylbutyl]-1,3-thiazole-4-carboxylic acid
    identifiers:
    - ns: mod
      id: MOD:01389
    - ns: pdb.ligand
      id: BB9
    structure: C[C@H]([C@H]([NH3+])c1nc(cs1)C=O)CC
    base_monomers:
    - I
    - C
    monomer_bond_atoms:
    - molecule: Monomer
      element: C
      position: 15
    monomer_displaced_atoms:
    - molecule: Monomer
      element: H
      position: 15
    left_bond_atoms:
    - molecule: Monomer
      element: C
      position: 15
    right_bond_atoms:
    - molecule: Monomer
      element: N
      position: 6
    right_displaced_atoms:
    - molecule: Monomer
      element: H
      position: 6
    - molecule: Monomer
      element: H
      position: 6
  AA0111:
    id: AA0111
    name: meso-lanthionine
    comments: 'This diastereomeric form, despite the appearance of the same stereochemical
      designator, inverts the conformation of the S chiral center of L-serine to a
      D-alanine skeleton with S chiralty because of the altered prority of the beta-carbon.
      The stereosymmetry of the meso-form is broken within a peptide chain. Generating
      Enzyme: peptidyl-phosphoserine/phosphothreonine dehydratase (EC 4.2.1.-); peptidyl-cysteine
      dehydroalanine/dehydrobutyrine ligase (EC 6.2.-.-).'
    synonyms:
    - (R)-S-(2-amino-2-carboxyethyl)-D-cysteine
    - (2R,2'S)-3,3'-sulfanediylbis(2-aminopropanoic acid)
    - (2R,2'S)-3,3'-thiobis-(2-aminopropanoic acid)
    - (R,S)-bis(2-amino-2-carboxyethyl)sulfide
    - (2R,6S)-meso-lanthionine
    - (2S,6R)-meso-lanthionine [misnomer]
    - 3,3'-thiobis-meso-alanine
    - cysteine-3-D-alanine thioether
    - (2R,6S)-2,6-diamino-4-thiaheptanedioic acid
    - (2S)-2-amino-3-[[(2R)-2-amino-2-carboxyethyl]sulfanyl]propanoic acid
    identifiers:
    - ns: go
      id: GO:0018081
    - ns: chebi
      id: CHEBI:25013
    - ns: pdb.ligand
      id: DAL
    - ns: mod
      id: MOD:00120
    - ns: cas
      id: 922-56-5
    structure: O=C[C@H](CSC[C@H](C=O)[NH3+])[NH3+]
    base_monomers:
    - S
    - C
  AA0072:
    id: AA0072
    name: L-glutamic acid 5-methyl ester
    comments: 'Glutamate methylesterase can also act as a glutamine amidohydrolase.
      Generating Enzyme: protein-glutamate O-methyltransferase (EC 2.1.1.80).'
    synonyms:
    - 5-methyl L-glutamate
    - 5-methyl L-2-aminoglutarate
    - 2-aminopentanedioic acid 5-methyl ester
    - (2S)-2-amino-5-methoxy-5-oxopentanoic acid
    - glutamic acid gamma-methyl ester
    - (5)-methyl L-hydrogen glutamate
    - glutamic acid 5-methyl ester
    identifiers:
    - ns: cas
      id: 1499-55-4
    - ns: go
      id: GO:0018390
    - ns: mod
      id: MOD:00081
    - ns: go
      id: GO:0008983
    - ns: mod
      id: MOD:00657
    structure: O=C[C@H](CCC(=O)OC)[NH3+]
    base_monomers:
    - Q
    - E
    monomer_bond_atoms:
    - molecule: Monomer
      element: C
      position: 7
    monomer_displaced_atoms:
    - molecule: Monomer
      element: H
      position: 7
    left_bond_atoms:
    - molecule: Monomer
      element: C
      position: 7
    right_bond_atoms:
    - molecule: Monomer
      element: N
      position: 11
    right_displaced_atoms:
    - molecule: Monomer
      element: H
      position: 11
    - molecule: Monomer
      element: H
      position: 11
  AA0404:
    id: AA0404
    name: O-fucosyl-L-serine
    comments: 'See also RESID:AA0154, RESID:AA0208, RESID:AA0209, RESID:AA0210, RESID:AA0291,
      RESID:AA0296, RESID:AA0297, RESID:AA0397, RESID:AA0398, RESID:AA0400, RESID:AA0402,
      RESID:AA0406, and RESID:AA0422 for other O-glycosylated serines. Generating
      Enzyme: peptide-O-fucosyltransferase (EC 2.4.1.221).'
    synonyms:
    - O3-fucosylserine
    - O-glycosylserine
    - (2S)-2-amino-3-(6-deoxy-alpha-D-galactopyranosyloxy)propanoic acid
    identifiers:
    - ns: mod
      id: MOD:00812
    structure: O=C[C@H](CO[C@H]1O[C@H](C)[C@@H]([C@@H]([C@H]1O)O)O)[NH3+]
    base_monomers:
    - S
  AA0232:
    id: AA0232
    name: L-beta-methylthioaspartic acid
    comments: 'The stereochemistry for the second chiral center has not been resolved.
      The (2R,3S) form is shown. beta-Methylthioaspartic acid probably occurs uniquely
      in ribosomal protein S12. Althouh the aspartic acid is invariant, the modification
      is not required for activity. Generating Enzyme: ribosomal protein S12 methylthiotransferase
      RimO (EC 2.-.-.-).'
    synonyms:
    - 3-methylthio-aspartic acid
    - beta-methylthio-aspartic acid
    - 3-carboxy-S-methyl-cysteine
    - (2R,3Xi)-2-amino-3-(methylsulfanyl)butanedioic acid
    identifiers:
    - ns: cas
      id: 180420-54-6
    - ns: mod
      id: MOD:00237
    - ns: pdb.ligand
      id: OTD
    - ns: go
      id: GO:0018339
    structure: CS[C@@H]([C@@H](C=O)[NH3+])C(=O)[O-]
    base_monomers:
    - D
    monomer_bond_atoms:
    - molecule: Monomer
      element: C
      position: 7
    monomer_displaced_atoms:
    - molecule: Monomer
      element: H
      position: 7
    left_bond_atoms:
    - molecule: Monomer
      element: C
      position: 7
    right_bond_atoms:
    - molecule: Monomer
      element: N
      position: 9
    right_displaced_atoms:
    - molecule: Monomer
      element: H
      position: 9
    - molecule: Monomer
      element: H
      position: 9
  AA0071:
    id: AA0071
    name: N5-methyl-L-glutamine
    synonyms:
    - N(delta)-methylglutamine
    - 2-amino-N5-methylpentanediamic acid
    - (2S)-2-amino-5-methylamino-5-oxopentanoic acid
    - gamma-methylglutamine
    - N-methylglutamine
    identifiers:
    - ns: cas
      id: 3031-62-7
    - ns: pdb.ligand
      id: MEQ
    - ns: chebi
      id: CHEBI:61891
    - ns: mod
      id: MOD:00080
    - ns: go
      id: GO:0018019
    structure: O=C[C@H](CCC(=O)NC)[NH3+]
    base_monomers:
    - Q
    monomer_bond_atoms:
    - molecule: Monomer
      element: C
      position: 7
    monomer_displaced_atoms:
    - molecule: Monomer
      element: H
      position: 7
    left_bond_atoms:
    - molecule: Monomer
      element: C
      position: 7
    right_bond_atoms:
    - molecule: Monomer
      element: N
      position: 11
    right_displaced_atoms:
    - molecule: Monomer
      element: H
      position: 11
    - molecule: Monomer
      element: H
      position: 11
  AA0303:
    id: AA0303
    name: L-glutamimide
    comments: This modification is autocatalytically produced from the carboxyl-terminal
      glutamine of spliced inteins.
    synonyms:
    - (3S)-3-aminopiperidine-2,6-dione
    - 3-amino-2,6-piperidinedione
    - 2-aminopentanimide
    - alpha-aminoglutarimide
    identifiers:
    - ns: cas
      id: 2353-44-8
    - ns: mod
      id: MOD:00308
    - ns: go
      id: GO:0019802
    structure: N[C@H]1CCC(=O)NC1=O
    base_monomers:
    - Q
  AA0504:
    id: AA0504
    name: 5-glutamyl allysine
    synonyms:
    - N2-(gamma-glutamyl)allysine
    - 2-(5-glutamyl)amino-6-oxohexanoic acid
    - N2-(isoglutamyl)allysine
    - alpha-(gamma-glutamyl)allysine
    - (2S)-2-([(4S)-4-amino-4-carboxybutanoyl]amino)-6-oxohexanoic acid
    identifiers:
    - ns: mod
      id: MOD:01607
    structure: O=CCCC[C@@H](C(=O)[O-])NC(=O)CC[C@@H](C=O)[NH3+]
    base_monomers:
    - E
  AA0322:
    id: AA0322
    name: 3-hydroxy-L-tryptophan
    synonyms:
    - (2S,3S)-2-amino-3-hydroxy-3-(1H-indol-3-yl)propanoic acid
    - 3-hydroxytryptophan
    - beta-hydroxytryptophan
    identifiers:
    - ns: go
      id: GO:0045325
    - ns: pdb.ligand
      id: HTR
    - ns: mod
      id: MOD:00327
    structure: O=C[C@H]([C@H](c1c[nH]c2c1cccc2)O)N
    base_monomers:
    - W
  AA0089:
    id: AA0089
    name: L-histidine amide
    comments: 'Generating Enzyme: peptidylglycine monooxygenase (EC 1.14.17.3).'
    synonyms:
    - (2S)-2-amino-3-(1H-imidazol-4-yl)propanamide
    - histidinamide
    identifiers:
    - ns: cas
      id: 7621-14-9
    - ns: pdb.ligand
      id: HIA
    - ns: chebi
      id: CHEBI:43042
    - ns: go
      id: GO:0018042
    - ns: mod
      id: MOD:00098
    structure: NC(=O)[C@@H]([NH3+])Cc1c[nH]cn1
    base_monomers:
    - H
    monomer_bond_atoms:
    - molecule: Monomer
      element: C
      position: 2
    monomer_displaced_atoms:
    - molecule: Monomer
      element: H
      position: 2
    left_bond_atoms:
    - molecule: Monomer
      element: C
      position: 2
    right_bond_atoms:
    - molecule: Monomer
      element: N
      position: 6
    right_displaced_atoms:
    - molecule: Monomer
      element: H
      position: 6
    - molecule: Monomer
      element: H
      position: 6
  AA0363:
    id: AA0363
    name: N-carboxy-L-methionine
    comments: At least three protein crystallographic structures have been reported
      with this modification. However, no chemical evidence for this modification
      is provided, there were no reports of this modification before these crystallographic
      reports, and there is no metabolic explanation for the conversion of a formyl
      group to a carboxy group. There is confusion in its description, and misnaming
      is common. This modification is probably a misidentification of N-(dihydroxymethyl)methionine,
      the hydrated form of N-formylmethionine. See RESID:AA0493.
    synonyms:
    - 2-carbamic-4-(methylsulfanyl)butanoic acid
    - 2-carbamic-4-(methylthio)butanoic acid
    - N-carboxymethionine
    - (S)-2-carboxyamino-4-(methylsulfanyl)butanoic acid
    identifiers:
    - ns: go
      id: GO:0050988
    - ns: mod
      id: MOD:00368
    - ns: chebi
      id: CHEBI:61924
    - ns: pdb.ligand
      id: CXM
    structure: '[O-]C(=O)N[C@H](C=O)CCSC'
    base_monomers:
    - M
  AA0063:
    id: AA0063
    name: N-methylglycine
    comments: 'Sarcosine occurs internally in some nonencoded peptides. It has been
      observed as a minor post-translational modification arising from the incomplete
      trimethylation of N-terminal glycine.  See RESID:AA0619 and RESID:AA0620. Polypeptides
      with monomethylated amino terminals can undergo premature cleavage during the
      coupling step of an Edman degradation. This can result in "preview" with both
      a residue and the following residue being seen from the first step on through
      a sequence. It is not clear whether "N-terminal methyltransferase" defined in
      EC 2.1.1.244 is intended to exclude an enzyme activity that methylates N-terminal
      glycine, or whether there are distinguishable enzyme activities. Generating
      Enzyme: protein N-terminal methyltransferase (EC 2.1.1.244).'
    synonyms:
    - methylaminoethanoic acid
    - methylaminoacetic acid
    - L-sarcosine
    identifiers:
    - ns: mod
      id: MOD:00072
    - ns: go
      id: GO:0018013
    - ns: pdb.ligand
      id: SAR
    - ns: cas
      id: 107-97-1
    - ns: chebi
      id: CHEBI:15611
    structure: C[NH2+]CC=O
    base_monomers:
    - G
    monomer_bond_atoms:
    - molecule: Monomer
      element: C
      position: 6
    monomer_displaced_atoms:
    - molecule: Monomer
      element: H
      position: 6
    left_bond_atoms:
    - molecule: Monomer
      element: C
      position: 6
    right_bond_atoms:
    - molecule: Monomer
      element: N
      position: 2
    right_displaced_atoms:
    - molecule: Monomer
      element: H
      position: 2
    - molecule: Monomer
      element: H
      position: 2
  U, U:
    id: AA0437
    name: L-selenocystine
    comments: The experimental redox potential of selenocystine in synthetic glutaredoxin
      3 is -309 mV. See RESID:AA0025 and RESID:AA0358.
    synonyms:
    - (R,R)-3,3'-diselane-1,2-diylbis(2-aminopropanoic acid)
    - bis(beta-amino-beta-carboxyethyl)diselenide
    - diselenocysteine
    - bis(alpha-aminopropionic acid)-beta-diselenide
    - 3,3'-diselenodialanine
    - 3,3'-diselenobis(2-aminopropanoic acid)
    - 3,3'-diselenobisalanine
    - beta,beta'-diamino-beta,beta'-dicarboxydiethyldiselenide
    - beta,beta'-diselenodialanine
    - selenium cystine
    identifiers:
    - ns: cas
      id: 1464-43-3
    - ns: chebi
      id: CHEBI:28553
    - ns: mod
      id: MOD:01184
    - ns: mod
      id: MOD:01183
    structure: OC[C@H](C[Se][Se]C[C@@H](C=O)N)[NH3+]
    base_monomers:
    - U
    - C
    monomer_bond_atoms:
    - molecule: Monomer
      element: C
      position: 11
    monomer_displaced_atoms:
    - molecule: Monomer
      element: H
      position: 11
    left_bond_atoms:
    - molecule: Monomer
      element: C
      position: 11
    right_bond_atoms:
    - molecule: Monomer
      element: N
      position: 14
    right_displaced_atoms:
    - molecule: Monomer
      element: H
      position: 14
    - molecule: Monomer
      element: H
      position: 14
  AA0519:
    id: AA0519
    name: O-(ADP-ribosyl)-L-threonine
    comments: 'It is not known whether Photorhabdus luminescens toxin catalyzes formation
      of the alpha or beta isomer. The alpha form is presented. The keyword "phosphoprotein"
      is not used with toxin modification. Generating Enzyme: NAD(P)+--threonine ADP-ribosyltransferase
      TccC3 (EC 2.4.2.-).'
    synonyms:
    - O3-alpha-D-ribofuranosyl-L-threonine 5'->5'-ester with adenosine 5'-(trihydrogen
      diphosphate)
    - O3-(ADP-ribosyl)-L-threonine
    - O3-[alpha-D-ribofuranoside 5'->5'-ester with adenosine 5'-(trihydrogen diphosphate)]-L-threonine
    - (S)-2-amino-3-([adenosine 5'-(trihydrogen diphosphate) 5'->5'-ester with alpha-D-ribofuranosyl]oxy)-butanoic
      acid
    identifiers:
    - ns: mod
      id: MOD:01663
    structure: O=C[C@H]([C@H](O[C@H]1O[C@H]([C@H]([C@H]1O)O)COP(=O)(OP(=O)(OC[C@@H]1O[C@H]([C@@H]([C@@H]1O)O)n1cnc2c1NC=NC2N)[O-])[O-])C)[NH3+]
    base_monomers:
    - T
  AA0311:
    id: AA0311
    name: N4,N4-dimethyl-L-asparagine
    comments: This structure has not been confirmed.
    synonyms:
    - beta-dimethylasparagine [misnomer]
    - 2-amino-N4,N4-dimethylbutanediamic acid
    - N(gamma),N(gamma)-dimethylasparagine
    - (2S)-2-amino-4-(dimethylamino)-4-oxobutanoic acid
    identifiers:
    - ns: mod
      id: MOD:00316
    - ns: go
      id: GO:0019710
    - ns: pdb.ligand
      id: DMH
    structure: O=C[C@H](CC(=O)N(C)C)N
    base_monomers:
    - N
  AA0316:
    id: AA0316
    name: cis-14-hydroxy-10,13-dioxo-7-heptadecenoic acid L-aspartate ester
    comments: The stereochemistry for the second chiral center has not been resolved.
      The (14S) form is shown.
    synonyms:
    - barley lipid transfer protein modification
    - (7Z,14Xi)-14-[(S)-3-amino-3-carboxy-propanoyl]oxy-10,13-dioxo-7-heptadecenoic
      acid
    identifiers:
    - ns: mod
      id: MOD:00321
    - ns: go
      id: GO:0019930
    structure: CCC[C@@H](C(=O)CCC(=O)CC=CCCCCCC(=O)[O-])OC(=O)C[C@@H](C=O)[NH3+]
    base_monomers:
    - D
  AA0042:
    id: AA0042
    name: N-acetyl-L-aspartic acid
    comments: 'Generating Enzyme: aspartate N-acetyltransferase (EC 2.3.1.17).'
    synonyms:
    - 2-(acetylamino)butanedioic acid
    - (2S)-2-(acetamido)butanedioic acid
    - acetylaspartic acid
    - 2-(acetylazanyl)butanedioic acid
    identifiers:
    - ns: pdb.ligand
      id: ACE
    - ns: go
      id: GO:0017190
    - ns: chebi
      id: CHEBI:21547
    - ns: cas
      id: 997-55-7
    - ns: mod
      id: MOD:00051
    structure: O=C[C@@H](NC(=O)C)CC(=O)[O-]
    base_monomers:
    - D
  AA0156:
    id: AA0156
    name: 1'-mannosyl-L-tryptophan
    comments: In 1992, the hexose was not identified and it was proposed, but not
      established, that this modification had an N-linked glycosidic bond. After C-linked
      2'-mannosyltryptophan was found in vertebrate proteins, it was generally assumed
      that the tryptophan N-glycoside structure was wrong. See RESID:AA0217 for 2'-mannosyltryptophan.
      The alpha anomeric form is shown.
    synonyms:
    - N-mannosyl-tryptophan
    - N1-mannosyl-tryptophan
    - (2S)-2-amino-3-(1-D-mannopyranosyloxy-1H-indol-3-yl)propanoic acid
    - 1'-glycosyl-L-tryptophan
    identifiers:
    - ns: go
      id: GO:0006487
    - ns: mod
      id: MOD:00165
    structure: O=C[C@H](Cc1cn(c2c1cccc2)[C@H]1O[C@H](CO)[C@H]([C@@H]([C@@H]1O)O)O)[NH3+]
    base_monomers:
    - W
  AA0364:
    id: AA0364
    name: O-acetyl-L-serine
    synonyms:
    - serine acetate ester
    - O-acetylserine
    - (2S)-3-(acetyloxy)-2-aminopropanoic acid
    identifiers:
    - ns: pdb.ligand
      id: OAS
    - ns: mod
      id: MOD:00369
    - ns: cas
      id: 4985-36-8
    - ns: chebi
      id: CHEBI:17981
    - ns: go
      id: GO:0030919
    structure: O=C[C@H](COC(=O)C)[NH3+]
    base_monomers:
    - S
    monomer_bond_atoms:
    - molecule: Monomer
      element: C
      position: 7
    monomer_displaced_atoms:
    - molecule: Monomer
      element: H
      position: 7
    left_bond_atoms:
    - molecule: Monomer
      element: C
      position: 7
    right_bond_atoms:
    - molecule: Monomer
      element: N
      position: 10
    right_displaced_atoms:
    - molecule: Monomer
      element: H
      position: 10
    - molecule: Monomer
      element: H
      position: 10
  AA0091:
    id: AA0091
    name: L-leucine amide
    comments: 'Generating Enzyme: peptidylglycine monooxygenase (EC 1.14.17.3).'
    synonyms:
    - leucinamide
    - 2-azanyl-4-methylpentanamide
    - 2-amino-4-methylvaleramide
    - alpha-aminoisocaproamide
    - (2S)-2-amino-4-methylpentanamide
    identifiers:
    - ns: mod
      id: MOD:00100
    - ns: chebi
      id: CHEBI:21349
    - ns: pdb.ligand
      id: NH2
    - ns: go
      id: GO:0018044
    - ns: cas
      id: 687-51-4
    structure: '[NH3+][C@H](C(=O)N)CC(C)C'
    base_monomers:
    - L
    monomer_bond_atoms:
    - molecule: Monomer
      element: C
      position: 7
    monomer_displaced_atoms:
    - molecule: Monomer
      element: H
      position: 7
    left_bond_atoms:
    - molecule: Monomer
      element: C
      position: 7
    right_bond_atoms:
    - molecule: Monomer
      element: N
      position: 1
    right_displaced_atoms:
    - molecule: Monomer
      element: H
      position: 1
    - molecule: Monomer
      element: H
      position: 1
  AA0065:
    id: AA0065
    name: N-methyl-L-phenylalanine
    comments: 'Polypeptides with monomethylated amino terminals can undergo premature
      cleavage during the coupling step of an Edman degradation. This can result in
      "preview" with both a residue and the following residue being seen from the
      first step on through a sequence. Generating Enzyme: prepilin peptidase (EC
      3.4.23.43).'
    synonyms:
    - (2S)-2-methylamino-3-phenylpropanoic acid
    - N-methylphenylalanine
    identifiers:
    - ns: cas
      id: 2566-30-5
    - ns: chebi
      id: CHEBI:61884
    - ns: mod
      id: MOD:00074
    - ns: go
      id: GO:0018015
    - ns: pdb.ligand
      id: MEA
    structure: O=C[C@H](Cc1ccccc1)[NH2+]C
    base_monomers:
    - F
  AA0144:
    id: AA0144
    name: 3'-(8alpha-FAD)-L-histidine
    comments: 'The arrangement of the attachment has not been completely established
      in some cases. The keyword "phosphoprotein" is not used with flavin modifications
      linked through the flavin. Generating Enzyme: autocatalytic.'
    synonyms:
    - pros-(8alpha-FAD)-histidine
    - N(pi)-(8alpha-FAD)-histidine
    - 8alpha-(N(delta)-histidyl)FAD
    - (2S)-2-amino-3-(3-[8alpha-riboflavin 5'-(trihydrogen diphosphate) 5'->5'-ester
      with adenosine]imidazol-4-yl)propanoic acid
    - 8alpha-(N3'-histidyl)FAD
    - 8alpha-N1-histidyl FAD [misnomer]
    identifiers:
    - ns: go
      id: GO:0018295
    - ns: pdb.ligand
      id: FAD
    - ns: mod
      id: MOD:00153
    structure: O=C[C@H](Cc1cncn1Cc1cc2c(cc1C)nc1c(n2C[C@@H]([C@@H]([C@@H](COP(=O)(OP(=O)(OC[C@H]2O[C@H]([C@@H]([C@@H]2O)O)n2cnc3c2ncnc3N)[O-])[O-])O)O)O)nc(=O)[n-]c1=O)[NH3+]
    base_monomers:
    - H
  AA0277:
    id: AA0277
    name: S-selenyl-L-cysteine
    synonyms:
    - 2-amino-3-hydroselenylsulfidopropanoic acid
    - 2-amino-3-hydroselenosulfidopropanoic acid
    - S-selanylcysteine
    - 2-amino-3-hydroselenylthiopropanoic acid
    - (R)-2-amino-3-(selanylsulfanyl)propanoic acid
    - S-selenylcysteine
    - cysteine perselenide [misnomer]
    identifiers:
    - ns: pdb.ligand
      id: CSZ
    - ns: go
      id: GO:0018183
    - ns: mod
      id: MOD:00282
    structure: '[SeH]SC[C@H]([NH3+])C=O'
    base_monomers:
    - C
    monomer_bond_atoms:
    - molecule: Monomer
      element: C
      position: 11
    monomer_displaced_atoms:
    - molecule: Monomer
      element: H
      position: 11
    left_bond_atoms:
    - molecule: Monomer
      element: C
      position: 11
    right_bond_atoms:
    - molecule: Monomer
      element: N
      position: 7
    right_displaced_atoms:
    - molecule: Monomer
      element: H
      position: 7
    - molecule: Monomer
      element: H
      position: 7
  AA0624:
    id: AA0624
    name: 2-(L-cystein-S-yl)-D-serine
    synonyms:
    - (2R,5S)-2,5-diamino-5-carboxy-6-hydroxy-4-thiahexanoic acid
    - (2S)-2-amino-2-([(2R)-2-amino-2-carboxyethyl]sulfanyl)-3-hydroxypropanoic acid
    identifiers:
    - ns: mod
      id: MOD:01987
    - ns: pdb.ligand
      id: DSN
    structure: O=C[C@H](CS[C@](C=O)(CO)N)[NH3+]
    base_monomers:
    - S
    - C
    monomer_bond_atoms:
    - molecule: Monomer
      element: C
      position: 8
    monomer_displaced_atoms:
    - molecule: Monomer
      element: H
      position: 8
    left_bond_atoms:
    - molecule: Monomer
      element: C
      position: 8
    right_bond_atoms:
    - molecule: Monomer
      element: N
      position: 13
    right_displaced_atoms:
    - molecule: Monomer
      element: H
      position: 13
    - molecule: Monomer
      element: H
      position: 13
  AA0616:
    id: AA0616
    name: S-methyl-L-methionine
    comments: 'Generating Enzyme: autocatalytic.'
    synonyms:
    - vitamin U
    - S-methylmethionine
    - (3S)-(3-amino-3-carboxypropyl)dimethylsulfanium
    - S-methylmethioninium
    - (2S)-2-amino-4-(dimethylsulfonio)butanoate
    - '[(3S)-3-amino-3-carboxypropyl](dimethyl)sulfonium'
    identifiers:
    - ns: mod
      id: MOD:01974
    - ns: cas
      id: 4727-40-6
    - ns: chebi
      id: CHEBI:17728
    structure: O=C[C@H](CC[S](C)C)[NH3+]
    base_monomers:
    - M
  AA0132:
    id: AA0132
    name: S-phycoerythrobilin-L-cysteine
    comments: See the comment for S-phycocyanobilin-L-cysteine (RESID:AA0131). There
      is an additional chiral center at C-16. The phytochromobilins and phycoerythrobilins
      transmit red.
    synonyms:
    - 18-ethenyl-3-[1-((2-amino-2-carboxy)ethylsulfanyl)ethyl]-2,3,15,16-tetrahydro-2,7,13,17-tetramethyl-1,19-dioxo-(21H,22H,24H)-bilin-8,12-dipropanoic
      acid
    - PEB
    - (2S,3R,16R)-18-ethenyl-3-[(1R)-1-(((2R)-2-amino-2-carboxy)ethylsulfanyl)ethyl]-8,12-bis(2-carboxyethyl)-2,7,13,17-tetramethyl-2,3,15,16-tetrahydrobilin-1,19(21H,22H,24H)-dione
    - phycoerythrobilin cysteine adduct
    identifiers:
    - ns: pdb.ligand
      id: PEB
    - ns: mod
      id: MOD:00141
    - ns: cas
      id: 18097-67-1
    - ns: go
      id: GO:0017011
    - ns: chebi
      id: CHEBI:15618
    structure: O=C[C@H](CS[C@@H]([C@H]1C(=CC2[NH2+]C(=Cc3[nH]c(c(c3CCC(=O)[O-])C)C[C@H]3NC(=O)C(=C3C)C=C)C(=C2C)CCC(=O)[O-])NC(=O)[C@H]1C)C)[NH3+]
    base_monomers:
    - C
  AA0046:
    id: AA0046
    name: N-acetylglycine
    synonyms:
    - (acetylazanyl)ethanoic acid
    - aceturic acid
    - 2-(acetylamino)ethanoic acid
    - (acetylamino)acetic acid
    - 2-(acetamido)ethanoic acid
    identifiers:
    - ns: mod
      id: MOD:00055
    - ns: pdb.ligand
      id: ACE
    - ns: cas
      id: 543-24-8
    - ns: go
      id: GO:0017193
    - ns: chebi
      id: CHEBI:61888
    structure: O=CCNC(=O)C
    base_monomers:
    - G
  AA0179:
    id: AA0179
    name: 6'-bromo-L-tryptophan
    synonyms:
    - (2S)-2-amino-3-(6-bromo-1H-indol-3-yl)propanoic acid
    identifiers:
    - ns: cas
      id: 52448-17-6
    - ns: chebi
      id: CHEBI:61899
    - ns: go
      id: GO:0018080
    - ns: pdb.ligand
      id: BTR
    - ns: mod
      id: MOD:00188
    structure: O=C[C@H](Cc1c[nH]c2c1ccc(c2)Br)[NH3+]
    base_monomers:
    - W
  AA0182:
    id: AA0182
    name: (Z)-dehydrobutyrine
    comments: 'In some cases it has not been firmly established whether the natural
      form is the Z or the E isomer. For the E isomer, see RESID:AA0547. A 2,3-didehydro
      amino acid blocks Edman degradation. Generating Enzyme: protein-threonine dehydratase
      (EC 4.2.1.-); phosphothreonine lyase (EC 4.3.2.-).'
    synonyms:
    - alpha,beta-dehydroaminobutyric acid
    - (Z)-2-aminobutenoic acid
    - (Z)-2-amino-2-butenoic acid
    - Dhb
    - anhydrothreonine
    - (2Z)-2-aminobut-2-enoic acid
    - 3-methyldehydroalanine
    - methyl-dehydroalanine
    - 2,3-didehydrobutyrine
    identifiers:
    - ns: pdb.ligand
      id: DBU
    - ns: cas
      id: 71018-10-5
    - ns: go
      id: GO:0018082
    - ns: mod
      id: MOD:00190
    structure: CC=C(C=O)N
    base_monomers:
    - T
  AA0222:
    id: AA0222
    name: omega-N-phospho-L-arginine
    comments: 'Generating Enzyme: histone-arginine kinase (EC 2.7.3.-); protein-arginine
      kinase (EC 2.7.3.-).'
    synonyms:
    - N(gamma)-phosphoarginine
    - N5-[imino(phosphonoamino)methyl]-L-ornithine
    - (2S)-2-amino-5-([amino(phosphonoamino)methylidene]amino)pentanoic acid
    - phosphoarginine
    - N(omega)-phosphono-L-arginine
    - alpha-amino-delta-phosphonoguanidinovaleric acid
    - (2S)-2-amino-5-(N'-phosphonocarbamimidamido)pentanoic acid
    identifiers:
    - ns: go
      id: GO:0018109
    - ns: cas
      id: 1189-11-3
    - ns: mod
      id: MOD:00227
    structure: O=C[C@H](CCCNC(=[NH+]P(=O)([O-])[O-])N)[NH3+]
    base_monomers:
    - R
  AA0196:
    id: AA0196
    name: D-asparagine
    comments: 'Generating Enzyme: protein-asparagine epimerase (EC 5.1.1.-).'
    synonyms:
    - D-aspartic acid beta-amide
    - (R)-2-amino-4-butanediamic acid
    - D-alpha-aminosuccinamic acid
    identifiers:
    - ns: pdb.ligand
      id: DSG
    - ns: chebi
      id: CHEBI:29957
    - ns: cas
      id: 2058-58-4
    - ns: mod
      id: MOD:00203
    - ns: go
      id: GO:0018091
    structure: O=C[C@@H](CC(=O)N)N
    base_monomers:
    - N
  AA0131:
    id: AA0131
    name: S-phycocyanobilin-L-cysteine
    comments: 'A second linkage, an ester between a serine and one of the propanoic
      acid groups, was reported at one time but was not confirmed. A second cysteine
      linkage has also been reported to a moiety thought to be phycocyanobilin. The
      phycocyanobilins transmit blue. Generating Enzyme: phycocyanobilin lyase (EC
      4.4.1.-).'
    synonyms:
    - phycobilin cysteine
    - (2R,3R)-3-[(1R)-1-(((2R)-2-amino-2-carboxy)ethylsulfanyl)ethyl]-8,12-bis(2-carboxyethyl)-18-ethyl-2,7,13,17-tetramethyl-1,2,3,19,21,22,24-heptahydrobilin-1,19(21H,22H,24H)-dione
    - PCB
    - (2R,3R)-3-[(1R)-1-(((2R)-2-amino-2-carboxy)ethylsulfanyl)ethyl]-18-ethyl-1,2,3,19,21,22,24-heptahydro-2,7,13,17-tetramethyl-1,19-dioxo-(21H,22H,24H)-bilin-8,12-dipropanoic
      acid
    - phycocyanobilin cysteine adduct
    identifiers:
    - ns: chebi
      id: CHEBI:15617
    - ns: cas
      id: 20298-86-6
    - ns: pdb.ligand
      id: CYC
    - ns: mod
      id: MOD:00140
    - ns: go
      id: GO:0017009
    structure: O=C[C@H](CS[C@@H]([C@H]1C(=CC2=C(C)C(C(=Cc3[nH]c(c(c3CCC(=O)[O-])C)C=C3NC(=O)C(=C3C)CC)[NH2+]2)CCC(=O)[O-])NC(=O)[C@H]1C)C)[NH3+]
    base_monomers:
    - C
  AA0570:
    id: AA0570
    name: L-arginine thiazole-4-carboxylic acid
    comments: 'Formed by the condensation of a cysteine thiol with the carbonyl of
      the preceding residue and alpha-beta dehydrogenation. Generating Enzyme: peptidyl-cysteine
      cyclase (EC 4.2.1.-); peptidyl-thiazoline dehydrogenase (EC 1.3.-.-).'
    synonyms:
    - 2-[(1S)-1-amino-4-([diaminomethylidene]amino)butyl]-1,3-thiazole-4-carboxylic
      acid
    identifiers:
    - ns: mod
      id: MOD:01899
    structure: NC(=[NH2+])NCCC[C@H]([NH3+])c1nc(cs1)C=O
    base_monomers:
    - R
    - C
    monomer_bond_atoms:
    - molecule: Monomer
      element: C
      position: 21
    monomer_displaced_atoms:
    - molecule: Monomer
      element: H
      position: 21
    left_bond_atoms:
    - molecule: Monomer
      element: C
      position: 21
    right_bond_atoms:
    - molecule: Monomer
      element: N
      position: 12
    right_displaced_atoms:
    - molecule: Monomer
      element: H
      position: 12
    - molecule: Monomer
      element: H
      position: 12
  AA0507:
    id: AA0507
    name: L-threonine methyl ester
    synonyms:
    - methyl (2S,3R)-2-amino-3-hydroxybutanoate
    - methyl L-threoninate
    identifiers:
    - ns: go
      id: GO:0044608
    - ns: cas
      id: 3373-59-9
    - ns: mod
      id: MOD:01610
    structure: COC(=O)[C@H]([C@H](O)C)N
    base_monomers:
    - T
  AA0241:
    id: AA0241
    name: glycine thiazole-4-carboxylic acid
    comments: 'Formed by the condensation of a cysteine thiol with the carbonyl of
      the preceding residue and alpha-beta dehydrogenation. Generating Enzyme: peptidyl-cysteine
      cyclase (EC 4.2.1.-); peptidyl-thiazoline dehydrogenase (EC 1.3.-.-).'
    synonyms:
    - 2-(azanylmethyl)-1,3-thiazole-4-carboxylic acid
    - 2-(aminomethyl)-1,3-thiazole-4-carboxylic acid
    identifiers:
    - ns: chebi
      id: CHEBI:21276
    - ns: pdb.ligand
      id: BB9
    - ns: cas
      id: 25438-22-6
    - ns: go
      id: GO:0018137
    - ns: mod
      id: MOD:00246
    structure: O=Cc1csc(n1)C[NH3+]
    base_monomers:
    - G
    - C
  AA0492:
    id: AA0492
    name: 3,3-dihydroxy-L-alanine
    comments: 'This active site residue is formed by the spontaneous hydration of
      the aldehyde, 2-amino-3oxopropanoic acid. See RESID:AA0185. The PDB hetgroup
      FGL was originally designated as the "C(alpha)-formyl glycine" active site residue
      L-3-oxoalanine observed in its hydrated form. That structure, a gem-diol with
      an sp(3) carbon, was misinterpreted as a carboxyl with an sp(2) carbon, and
      assigned to aminomalonic acid (see RESID:AA0458) instead. The hetgroup DDZ is
      being introduced for 3,3-dihydroxyalanine. Generating Enzyme: sulfatase maturing
      enzyme (sulfatase modifying factor, C-alpha-formylglycine-generating enzyme)
      (EC 1.1.99.-) #link SER; sulfatase maturing enzyme (sulfatase modifying factor,
      C-alpha-formylglycine-generating enzyme) (EC 1.8.99.-) #link CYS.'
    synonyms:
    - 3,3-dihydroxyalanine
    - 2-(dihydroxymethyl)glycine
    - C(alpha)-formylglycine hydrate [misnomer]
    - 3-oxoalanine hydrate
    - 3-hydroxy-L-serine
    - (S)-2-amino-3,3-dihydroxypropanoic acid
    identifiers:
    - ns: mod
      id: MOD:01444
    - ns: mod
      id: MOD:01445
    - ns: pdb.ligand
      id: DDZ
    structure: O=C[C@H](C(O)O)N
    base_monomers:
    - S
    - C
  AA0151:
    id: AA0151
    name: N4-(N-acetylamino)glucosyl-L-asparagine
    comments: 'This modification typically occurs in extracellar peptides with an
      NX[ST] motif. Partial modification has been observed to occur with cysteine,
      rather than serine or threonine, in the third position. Secondary structure
      features are important, and proline in the second or fourth positions inhibits
      modification. See also RESID:AA0420 and RESID:AA0421 for other N4-glycosylated
      asparagines. The PDB has some entries with asparagine apparently alpha-glycosylated
      with N-acetylglucosamine, those with PDBHET:NDG. These are low resolution structures
      and appear to be erroneous. Generating Enzyme: dolichyl-diphosphooligosaccharide-protein
      glycotransferase (EC 2.4.1.119); protein N-acetylglucosaminyltransferase (EC
      2.4.1.94).'
    synonyms:
    - N4-glycosylasparagine
    - (2S)-2-amino-4-(2-acetamido-2-deoxy-beta-D-glucopyranosyl)amino-4-oxobutanoic
      acid
    - N4-glycosyl-L-asparagine
    - N4-(2-acetylamino-2-deoxy-beta-D-glucopyranosyl)-L-asparagine
    - N4-asparagine-beta-N-acetylglucosaminide
    - N4-(N-acetylglucosaminyl)asparagine
    - N4-(2-acetamido-2-deoxy-beta-D-glucopyranosyl)-L-asparagine
    identifiers:
    - ns: go
      id: GO:0006487
    - ns: mod
      id: MOD:00831
    - ns: pdb.ligand
      id: NAG
    - ns: cas
      id: 10036-64-3
    - ns: chebi
      id: CHEBI:17261
    structure: O=C[C@H](CC(=O)N[C@@H]1O[C@H](CO)[C@H]([C@@H]([C@H]1NC(=O)C)O)O)N
    base_monomers:
    - N
  AA0100:
    id: AA0100
    name: L-valine amide
    comments: 'Generating Enzyme: peptidylglycine monooxygenase (EC 1.14.17.3).'
    synonyms:
    - valinamide
    - (2S)-2-amino-3-methylbutanamide
    identifiers:
    - ns: chebi
      id: CHEBI:21418
    - ns: mod
      id: MOD:00109
    - ns: pdb.ligand
      id: NH2
    - ns: cas
      id: 4540-60-7
    - ns: go
      id: GO:0018053
    structure: '[NH3+][C@H](C(=O)N)C(C)C'
    base_monomers:
    - V
    monomer_bond_atoms:
    - molecule: Monomer
      element: C
      position: 7
    monomer_displaced_atoms:
    - molecule: Monomer
      element: H
      position: 7
    left_bond_atoms:
    - molecule: Monomer
      element: C
      position: 7
    right_bond_atoms:
    - molecule: Monomer
      element: N
      position: 1
    right_displaced_atoms:
    - molecule: Monomer
      element: H
      position: 1
    - molecule: Monomer
      element: H
      position: 1
  AA0474:
    id: AA0474
    name: L-serine 5-methyloxazole-4-carboxylic acid
    comments: 'Formed by the condensation of a threonine hydroxyl with the carbonyl
      of the preceding residue and alpha-beta dehydrogenation. Generating Enzyme:
      peptidyl-threonine cyclase (EC 4.2.1.-); peptidyl-oxazoline dehydrogenase (EC
      1.3.-.-).'
    synonyms:
    - 2-[(1S)-1-amino-2-hydroxyethyl]-5-methyl-1,3-oxazole-4-carboxylic acid
    - 2-[1-azanyl-2-hydroxyethyl]-5-methyl-1,3-oxazole-4-carboxylic acid
    identifiers:
    - ns: mod
      id: MOD:01397
    structure: OC[C@@H](c1nc(c(o1)C)C=O)N
    base_monomers:
    - T
    - S
  AA0369:
    id: AA0369
    name: 3,4-dihydroxy-L-arginine
    comments: Hydroxylations at C-3 and C-4 are assumed. Neither the positions of
      the hydroxylations nor the stereochemistry for the chiral centers they produce
      have been determined. The (2S,3R,4R) stereoisomer is shown.
    synonyms:
    - (2S,3Xi,4Xi)-2-amino-5-carbamimidamido-3,4-dihydroxypentanoic acid
    - beta,gamma-dihydroxyarginine
    - 2-amino-5-guanidino-3,4-dihydroxypentanoic acid
    identifiers:
    - ns: mod
      id: MOD:00374
    - ns: go
      id: GO:0030961
    structure: N[C@@H]([C@H]([C@@H](CNC(=[NH2+])N)O)O)C=O
    base_monomers:
    - R
  AA0562:
    id: AA0562
    name: L-cysteinyl L-phenylalanine sulfenamide
    comments: 'This cross-link is formed by the condensation of a cysteine residue
      sulfhydryl with the alpha-amido of the following residue. Generating Enzyme:
      autocatalytic.'
    synonyms:
    - phenylalanine-cysteine sulfenyl amide cross-link
    - 2-(4-amino-3-oxo-isothiazolidin-2-yl)-3-phenylpropanoic acid
    - cysteinyl phenylalanine sulfenamide
    - phenylalanine-cysteine sulphenyl amide cross-link
    - 4-amino-3-isothiazolidinone-L-phenylalanine
    - (2S)-2-[(4R)-4-amino-3-oxo-1,2-thiazolidin-2-yl]-3-phenylpropanoic acid
    identifiers:
    - ns: mod
      id: MOD:01859
    structure: O=C[C@@H](N1SC[C@@H](C1=O)[NH3+])Cc1ccccc1
    base_monomers:
    - F
    - C
    monomer_bond_atoms:
    - molecule: Monomer
      element: C
      position: 10
    monomer_displaced_atoms:
    - molecule: Monomer
      element: H
      position: 10
    left_bond_atoms:
    - molecule: Monomer
      element: C
      position: 10
    right_bond_atoms:
    - molecule: Monomer
      element: N
      position: 12
    right_displaced_atoms:
    - molecule: Monomer
      element: H
      position: 12
    - molecule: Monomer
      element: H
      position: 12
  AA0267:
    id: AA0267
    name: O-(phospho-5'-adenosine)-L-threonine
    synonyms:
    - O3-L-threonine 5'-adenosine phosphodiester
    - 5'-adenylic-O3-L-threonine
    - beta-5'-adenylic-L-threonine
    - (2S,3R)-2-amino-3-(5'-adenosine phosphonoxy)butanoic acid
    - O(gamma)-5'-adenylic-L-threonine
    - O3-(phospho-5'-adenosine)-L-threonine
    - L-threonine monoanhydride with 5'-adenylic acid
    identifiers:
    - ns: go
      id: GO:0018178
    - ns: mod
      id: MOD:00272
    structure: O=C[C@H]([C@H](OP(=O)(OC[C@H]1O[C@H]([C@@H]([C@@H]1O)O)n1cnc2c1ncnc2N)[O-])C)[NH3+]
    base_monomers:
    - T
  AA0340:
    id: AA0340
    name: 2-(S-L-cysteinyl)-L-phenylalanine
    comments: The L-stereoisomer of the 2-S-cysteinyl substituted phenylalanine has
      R configuration.
    synonyms:
    - (2R,5R)-2,5-diamino-3-thia-2-phenylmethylhexanedioic acid
    - alpha-(L-cystein-S-yl)-L-phenylalanine
    - (2R)-2-amino-2-[(2R)-2-amino-2-carboxyethyl]sulfanyl-3-phenylpropanoic acid
    identifiers:
    - ns: go
      id: GO:0046924
    - ns: mod
      id: MOD:00345
    structure: O=C[C@@](Cc1ccccc1)(SC[C@@H](C=O)[NH3+])N
    base_monomers:
    - F
    - C
    monomer_bond_atoms:
    - molecule: Monomer
      element: C
      position: 15
    monomer_displaced_atoms:
    - molecule: Monomer
      element: H
      position: 15
    left_bond_atoms:
    - molecule: Monomer
      element: C
      position: 15
    right_bond_atoms:
    - molecule: Monomer
      element: N
      position: 17
    right_displaced_atoms:
    - molecule: Monomer
      element: H
      position: 17
    - molecule: Monomer
      element: H
      position: 17
  AA0569:
    id: AA0569
    name: N,N-dimethyl-L-arginine
    comments: This modification should not be confused with omega-N,omega-N'-dimethyl-L-arginine
      (see RESID:AA0067) or omega-N,omega-N-dimethyl-L-arginine (see RESID:AA0068).
    synonyms:
    - (2S)-5-[(diaminomethylidene)amino]-2-(dimethylamino)pentanoic acid
    - N2,N2-dimethylarginine
    - (2S)-5-carbamimidamido-2-(dimethylamino)pentanoic acid [tautomer]
    - N(alpha),N(alpha)-dimethylarginine
    identifiers:
    - ns: cas
      id: 190784-00-0
    - ns: mod
      id: MOD:01898
    structure: O=C[C@@H]([NH+](C)C)CCCNC(=[NH2+])N
    base_monomers:
    - R
  AA0107:
    id: AA0107
    name: S-diacylglycerol-L-cysteine
    comments: The oleate and palmitate actually represent mixtures of saturated (generally
      at 3') and unsaturated (generally at 2') fatty acids. The signal peptide that
      is cleaved immediately before the modified cysteine typically ends in the motif
      [ILMV]X[AGS]C. Cleavage and formation of this modification may occur without
      N-palmitoylation, see RESID:AA0060.
    synonyms:
    - S-(1-2'-oleoyl-3'-palmitoyl-glycerol)cysteine
    - (2R)-2-amino-3-[(2S)-2-((9Z)-9-octadecenoyloxy)-3-(hexadecanoyloxy)propyl]sulfanylpropanoic
      acid
    - 2-amino-3-[(S)-2-((Z)-9-octadecenoyloxy)-3-(hexadecanoyloxy)propyl]thiopropanoic
      acid
    identifiers:
    - ns: go
      id: GO:0018231
    - ns: pdb.ligand
      id: DGA
    - ns: mod
      id: MOD:00116
    structure: CCCCCCCCCCCCCCCC(=O)OC[C@H](OC(=O)CCCCCCC/C=C\CCCCCCCC)CSC[C@@H](C=O)[NH3+]
    base_monomers:
    - C
  AA0073:
    id: AA0073
    name: 3'-methyl-L-histidine
    comments: 'In the older biochemical literature this is usually called 1-methylhistidine.
      See also RESID:AA0317. The crystallographic designation for the substituted
      nitrogen is delta-1, D1. Generating Enzyme: protein-histidine N(pi)-methyltransferase
      (EC 2.1.1.-).'
    synonyms:
    - N(pi)-methylhistidine
    - 1-methylhistidine [misnomer]
    - pros-methylhistidine
    - (2S)-2-amino-3-(3-methyl-3H-imidazol-4-yl)propanoic acid
    - N(delta)-methylhistidine
    identifiers:
    - ns: go
      id: GO:0018021
    - ns: cas
      id: 368-16-1
    - ns: pdb.ligand
      id: MHS
    - ns: mod
      id: MOD:00082
    - ns: chebi
      id: CHEBI:43903
    structure: Cn1cncc1C[C@H]([NH3+])C=O
    base_monomers:
    - H
    monomer_bond_atoms:
    - molecule: Monomer
      element: C
      position: 14
    monomer_displaced_atoms:
    - molecule: Monomer
      element: H
      position: 14
    left_bond_atoms:
    - molecule: Monomer
      element: C
      position: 14
    right_bond_atoms:
    - molecule: Monomer
      element: N
      position: 10
    right_displaced_atoms:
    - molecule: Monomer
      element: H
      position: 10
    - molecule: Monomer
      element: H
      position: 10
  AA0029:
    id: AA0029
    name: 3-hydroxy-L-proline
    comments: 'There are at least three different genes for procollagen-proline 3-dioxygenase
      in mammals with different specificities and patterns of tissue expression. Usually
      proline 3-hydroxylation occurs at the second position of specific GPP sequences
      in collagen chains and is preceded by proline 4-hydroxylation of the proline
      in the third position. See RESID:AA0030. Generating Enzyme: procollagen-proline
      3-dioxygenase (EC 1.14.11.7).'
    synonyms:
    - L-threo-3-hydroxyproline
    - beta-hydroxypyrrolidine-alpha-carboxylic acid
    - 3-trans-hydroxy-L-proline
    - (2S,3S)-3-hydroxypyrrolidine-2-carboxylic acid
    identifiers:
    - ns: pdb.ligand
      id: HY3
    - ns: mod
      id: MOD:00038
    - ns: go
      id: GO:0018400
    - ns: chebi
      id: CHEBI:16889
    - ns: cas
      id: 4298-08-2
    structure: O=C[C@H]1[NH2+]CC[C@@H]1O
    base_monomers:
    - P
  AA0513:
    id: AA0513
    name: trithiocystine
    synonyms:
    - (2R,2'R)-3,3'-pentasulfane-1,5-diylbis(2-aminopropanoic acid)
    - bis(2-amino-2-carboxyethyl)pentasulfide
    - 3,3'-pentathiobisalanine
    identifiers:
    - ns: pdb.ligand
      id: S3H
    - ns: mod
      id: MOD:01616
    structure: O=C[C@H](CSSSSSC[C@@H](C=O)[NH3+])[NH3+]
    base_monomers:
    - C
  AA0206:
    id: AA0206
    name: S-glycyl-L-cysteine
    comments: The formula labeled "GCX" refers to a carboxyl end glycine residue thioester
      cross-linked to a peptidyl cysteine residue. The formula labeled "GLY" refers
      to a carboxyl end glycine residue thioester bonded to a free cysteine. A carboxyl
      end thioglycine residue (see RESID:AA0265) is converted to this S-(glycyl)-L-cysteine.
      It then transamidates, transiently forming a peptide bond to a free cysteine
      (see RESID:AA0529) before the cysteine is released by a peptidase activity.
    synonyms:
    - S-(2-amino-1-oxoethyl)cysteine
    - 1-(cystein-S-yl)-glycinate
    - (2R)-2-amino-3-[(aminoacetyl)sulfanyl]propanoic acid
    - glycine cysteine thioester
    identifiers:
    - ns: mod
      id: MOD:01777
    - ns: go
      id: GO:0018255
    - ns: chebi
      id: CHEBI:22050
    - ns: mod
      id: MOD:00211
    structure: N[C@H](C=O)CSC(=O)C[NH3+]
    base_monomers:
    - G
    - C
  AA0070:
    id: AA0070
    name: N4-methyl-L-asparagine
    synonyms:
    - N-methylasparagine
    - (2S)-2-amino-N4-methylbutanediamic acid
    - N(gamma)-methylasparagine
    - beta-aspartyl methylamide
    - beta-methylasparagine [misnomer]
    identifiers:
    - ns: chebi
      id: CHEBI:61960
    - ns: cas
      id: 7175-34-0
    - ns: pdb.ligand
      id: MEN
    - ns: mod
      id: MOD:00079
    - ns: go
      id: GO:0019710
    structure: CNC(=O)C[C@@H](C=O)N
    base_monomers:
    - N
  AA0043:
    id: AA0043
    name: N-acetyl-L-cysteine
    comments: See also RESID:AA0044.
    synonyms:
    - 2-acetylamino-3-sulfanylpropanoic acid
    - N-acetylcysteine
    - (2R)-2-acetamido-3-sulfanylpropanoic acid
    - 2-acetylazanyl-3-sulfanylpropanoic acid
    - 2-acetylamino-3-mercaptopropanoic acid
    identifiers:
    - ns: cas
      id: 616-91-1
    - ns: pdb.ligand
      id: ACE
    - ns: go
      id: GO:0018275
    - ns: mod
      id: MOD:00052
    - ns: chebi
      id: CHEBI:28939
    structure: SC[C@H](NC(=O)C)C=O
    base_monomers:
    - C
  AA0183:
    id: AA0183
    name: (Z)-2,3-didehydrotyrosine
    synonyms:
    - (2Z)-2-amino-3-(4-hydroxyphenyl)prop-2-enoic acid
    - amino-(para-hydroxybenzylidenyl)acetic acid
    - cis-dehydrotyrosine
    - green fluorescent protein chromophore
    - red fluorescent protein chromophore
    - para-hydroxybenzylidene-imidazolidinone chromophore
    identifiers:
    - ns: go
      id: GO:0018251
    - ns: mod
      id: MOD:00191
    - ns: pdb.ligand
      id: CH6
    structure: O=CC(=Cc1ccc(cc1)O)N
    base_monomers:
    - Y
  AA0339:
    id: AA0339
    name: N-palmitoyl-glycine
    comments: 'This modification should not be confused with N-myristoyl-glycine (see
      RESID:AA0059). Generating Enzyme: glycylpeptide N-palmitoyltransferase (EC 2.3.1.-).'
    synonyms:
    - (hexadecanoylamino)ethanoic acid
    - (hexadecanamido)acetic acid
    - N-(1-oxohexadecyl)glycine
    - (hexadecanoylamino)acetic acid
    identifiers:
    - ns: mod
      id: MOD:00344
    - ns: pdb.ligand
      id: '140'
    - ns: go
      id: GO:0046918
    - ns: cas
      id: 2441-41-0
    structure: CCCCCCCCCCCCCCCC(=O)NCC=O
    base_monomers:
    - G
  AA0547:
    id: AA0547
    name: (E)-dehydrobutyrine
    comments: 'In some cases it has not been firmly established whether the natural
      form is the Z or the E isomer. For the Z isomer, see RESID:AA0182. A 2,3-didehydro
      amino acid blocks Edman degradation. Generating Enzyme: protein-threonine dehydratase
      (EC 4.2.1.-).'
    synonyms:
    - alpha,beta-dehydroaminobutyric acid
    - Dhb
    - (E)-2-aminobutenoic acid
    - anhydrothreonine
    - 3-methyldehydroalanine
    - methyl-dehydroalanine
    - (E)-2-amino-2-butenoic acid
    - (2E)-2-aminobut-2-enoic acid
    - 2,3-didehydrobutyrine
    identifiers:
    - ns: mod
      id: MOD:00190
    structure: CC=C(C=O)N
    base_monomers:
    - T
  AA0587:
    id: AA0587
    name: Desmosine
    comments: 'After the oxidation of three of the four lysines to allysine (see RESID:AA0121),
      this cross-link forms spontaneously with a Schiff-base reaction, and a series
      of one aldimine and two aldol condensation reactions. In this aleatoric modification
      up to four peptide chains may be crosslinked, with each peptide contributing
      a lysine potentially in any of the four biosynthetic positions. Isodesmosine
      is a structural isomer (see RESID:AA0588). Up to two of the lysines forming
      the cross-link may also be hydroxylated and glycosylated (see RESID:AA0028 and
      RESID:AA0153). Generating Enzyme: lysyl oxidase (EC 1.4.3.13).'
    synonyms:
    - 4-[(4S)-4-amino-4-carboxybutyl]-1-[(5S)-5-amino-5-carboxypentyl]-3,5-bis[(3S)-3-amino-3-carboxypropyl]pyridinium
    - 6-[4-(4-amino-4-carboxybutyl)-3,5-bis(3-amino-3-carboxypropyl)pyridinio]norleucine
    identifiers:
    - ns: mod
      id: MOD:01933
    - ns: chebi
      id: CHEBI:37629
    - ns: cas
      id: 11003-57-9
    structure: O=C[C@H](CCC1=C[NH+](CCCC[C@@H](C=O)[NH3+])C=C(C1CCC[C@@H](C=O)[NH3+])CC[C@@H](C=O)[NH3+])[NH3+]
    base_monomers:
    - K
  AA0419:
    id: AA0419
    name: N-methyl-L-proline
    comments: 'Generating Enzyme: N-terminal RCC1 methyltransferase (EC 2.1.1.-).'
    synonyms:
    - (S)-1-methylpyrrolidine-2-carboxylic acid
    - hygric acid
    - 1-methylpyrrolidine-2-carboxylic acid
    identifiers:
    - ns: go
      id: GO:0035568
    - ns: cas
      id: 475-11-6
    - ns: mod
      id: MOD:00830
    structure: O=C[C@@H]1CCC[NH+]1C
    base_monomers:
    - P
  AA0473:
    id: AA0473
    name: 5-hydroxy-3-methyl-L-proline
    comments: The stereochemistry at C3 and C5 has not been resolved, but (3S) can
      be assumed by derivation from L-isoleucine. The (3S,5S) form is shown.
    synonyms:
    - beta-methyl-delta-hydroxyproline
    - (2S,3S,5Xi)-5-hydroxy-3-methylpyrrolidine-2-carboxylic acid
    - 5-hydroxy-3-methylproline
    identifiers:
    - ns: mod
      id: MOD:01897
    structure: O=C[C@H]1[NH2+][C@H](C[C@@H]1C)O
    base_monomers:
    - I
  AA0143:
    id: AA0143
    name: S-(8alpha-FAD)-L-cysteine
    comments: 'The arrangement of the attachment has not been completely established
      in some cases. The keyword "phosphoprotein" is not used with flavin modifications
      linked through the flavin. Generating Enzyme: autocatalytic.'
    synonyms:
    - (2R)-2-amino-3-[8alpha-riboflavin 5'-(trihydrogen diphosphate) 5'->5'-ester
      with adenosine]sulfanylpropanoic acid
    - 8alpha-(S-cysteinyl)FAD
    identifiers:
    - ns: go
      id: GO:0018294
    - ns: pdb.ligand
      id: FAD
    - ns: mod
      id: MOD:00152
    structure: O=C[C@H](CSCc1cc2c(cc1C)nc1c(n2C[C@@H]([C@@H]([C@@H](COP(=O)(OP(=O)(OC[C@H]2O[C@H]([C@@H]([C@@H]2O)O)n2cnc3c2ncnc3N)[O-])[O-])O)O)O)nc(=O)[n-]c1=O)[NH3+]
    base_monomers:
    - C
  AA0564:
    id: AA0564
    name: N6-(4-aminobutyl)-L-lysine
    comments: 'Deoxyhypusine is generated as an intermediate modification of initiation
      factor 5A, eIF5A, and as a modified lysine reaction intermediate in deoxyhypusine
      synthase before transfer of the 4-aminobutyl group. Generating Enzyme: autocatalytic;
      deoxyhypusine synthase (EC 2.5.1.46).'
    synonyms:
    - (2S)-2-amino-6-[(4-aminobutyl)amino]hexanoic acid
    - N6-(4-aminobutyl)lysine
    - deoxyhypusine
    identifiers:
    - ns: cas
      id: 82543-85-9
    - ns: go
      id: GO:0034038
    - ns: mod
      id: MOD:01880
    - ns: chebi
      id: CHEBI:50038
    structure: O=C[C@H](CCCC[NH2+]CCCC[NH3+])[NH3+]
    base_monomers:
    - K
  AA0101:
    id: AA0101
    name: L-cysteine methyl disulfide
    synonyms:
    - S-methylthiocysteine
    - L-3-(methyldithio)alanine
    - 2-azanyl-3-(methyldisulfanediyl)-propanoic acid
    - 2-amino-3-(methyldisulfanediyl)propanoic acid
    - 2-amino-3-(methyldithio)propanoic acid
    - (2R)-2-amino-3-(methyldisulfanediyl)propanoic acid
    - 2-amino-3-methyldisulfanylpropanoic acid
    - S-methylthio-L-cysteine
    identifiers:
    - ns: mod
      id: MOD:00110
    - ns: cas
      id: 33784-54-2
    - ns: pdb.ligand
      id: SCH
    - ns: go
      id: GO:0018222
    structure: CSSC[C@H]([NH3+])C=O
    base_monomers:
    - C
    monomer_bond_atoms:
    - molecule: Monomer
      element: C
      position: 11
    monomer_displaced_atoms:
    - molecule: Monomer
      element: H
      position: 11
    left_bond_atoms:
    - molecule: Monomer
      element: C
      position: 11
    right_bond_atoms:
    - molecule: Monomer
      element: N
      position: 7
    right_displaced_atoms:
    - molecule: Monomer
      element: H
      position: 7
    - molecule: Monomer
      element: H
      position: 7
  AA0353:
    id: AA0353
    name: 3'-(8alpha-FMN)-L-histidine
    comments: In a later publication the authors changed the enzyme activity, the
      connection from a histidine nitrogen to a cysteine sulfur, and the identity
      of the flavin from FMN to FAD. They now believe the modification is S-(8alpha-FAD)-L-cysteine,
      see RESID:AA0143. The keyword "phosphoprotein" is not used with flavin modifications
      linked through the flavin.
    synonyms:
    - 8alpha-(N(delta)-histidyl)FMN
    - N(pi)-(8alpha-FMN)-histidine
    - 8alpha-(N3'-histidyl)FMN
    - pros-(8alpha-FMN)-histidine
    - (S)-2-amino-3-(3-[8alpha riboflavin 5'-dihydrogen phosphate]imidazol-4-yl)propanoic
      acid
    identifiers:
    - ns: mod
      id: MOD:00358
    - ns: go
      id: GO:0050744
    structure: O=C[C@H](Cc1cncn1Cc1cc2c(cc1C)nc1c(n2C[C@@H]([C@@H]([C@@H](COP(=O)([O-])[O-])O)O)O)nc(=O)[n-]c1=O)[NH3+]
    base_monomers:
    - H
  AA0291:
    id: AA0291
    name: O-D-glucuronosyl-L-serine
    comments: 'The beta glucuronosyl form is shown. See also RESID:AA0154, RESID:AA0208,
      RESID:AA0209, RESID:AA0210, RESID:AA0296, RESID:AA0297, RESID:AA0397, RESID:AA0398,
      RESID:AA0400, RESID:AA0402, RESID:AA0404, RESID:AA0406, and RESID:AA0422 for
      other O-glycosylated serines. Generating Enzyme: UDP-glucuronate beta-D-glucuronosyltransferase
      (acceptor-unspecific) (EC 2.4.1.17).'
    synonyms:
    - O3-D-glucuronosyl-L-serine
    - (2S)-2-amino-3-(beta-D-glucopyranuronosyl)propanoic acid
    identifiers:
    - ns: cas
      id: 528-16-5
    - ns: go
      id: GO:0018413
    - ns: mod
      id: MOD:00296
    structure: O=C[C@H](CO[C@H]1O[C@H](C(=O)[O-])[C@H]([C@@H]([C@H]1O)O)O)[NH3+]
    base_monomers:
    - S<|MERGE_RESOLUTION|>--- conflicted
+++ resolved
@@ -80,18 +80,12 @@
     - molecule: Monomer
       element: N
       position: 11
-<<<<<<< HEAD
       charge: -1
-=======
->>>>>>> d9e57129
     right_displaced_atoms:
     - molecule: Monomer
       element: H
       position: 11
-<<<<<<< HEAD
       charge: 1
-=======
->>>>>>> d9e57129
     - molecule: Monomer
       element: H
       position: 11
@@ -136,18 +130,12 @@
     - molecule: Monomer
       element: N
       position: 1
-<<<<<<< HEAD
       charge: -1
-=======
->>>>>>> d9e57129
     right_displaced_atoms:
     - molecule: Monomer
       element: H
       position: 1
-<<<<<<< HEAD
       charge: 1
-=======
->>>>>>> d9e57129
     - molecule: Monomer
       element: H
       position: 1
@@ -185,18 +173,12 @@
     - molecule: Monomer
       element: N
       position: 1
-<<<<<<< HEAD
       charge: -1
-=======
->>>>>>> d9e57129
     right_displaced_atoms:
     - molecule: Monomer
       element: H
       position: 1
-<<<<<<< HEAD
       charge: 1
-=======
->>>>>>> d9e57129
     - molecule: Monomer
       element: H
       position: 1
@@ -221,11 +203,7 @@
       id: AA0005
     - ns: pubchem.compound
       id: '5862'
-<<<<<<< HEAD
-    structure: '[NH3+]C(CS)C=O'
-=======
     structure: '[15NH3+]C(CS)[13CH]=O'
->>>>>>> d9e57129
     monomer_bond_atoms:
     - molecule: Monomer
       element: C
@@ -242,18 +220,12 @@
     - molecule: Monomer
       element: N
       position: 1
-<<<<<<< HEAD
       charge: -1
-=======
->>>>>>> d9e57129
     right_displaced_atoms:
     - molecule: Monomer
       element: H
       position: 1
-<<<<<<< HEAD
       charge: 1
-=======
->>>>>>> d9e57129
     - molecule: Monomer
       element: H
       position: 1
@@ -298,18 +270,12 @@
     - molecule: Monomer
       element: N
       position: 7
-<<<<<<< HEAD
       charge: -1
-=======
->>>>>>> d9e57129
     right_displaced_atoms:
     - molecule: Monomer
       element: H
       position: 7
-<<<<<<< HEAD
       charge: 1
-=======
->>>>>>> d9e57129
     - molecule: Monomer
       element: H
       position: 7
@@ -348,18 +314,12 @@
     - molecule: Monomer
       element: N
       position: 1
-<<<<<<< HEAD
       charge: -1
-=======
->>>>>>> d9e57129
     right_displaced_atoms:
     - molecule: Monomer
       element: H
       position: 1
-<<<<<<< HEAD
       charge: 1
-=======
->>>>>>> d9e57129
     - molecule: Monomer
       element: H
       position: 1
@@ -395,18 +355,12 @@
     - molecule: Monomer
       element: N
       position: 1
-<<<<<<< HEAD
       charge: -1
-=======
->>>>>>> d9e57129
     right_displaced_atoms:
     - molecule: Monomer
       element: H
       position: 1
-<<<<<<< HEAD
       charge: 1
-=======
->>>>>>> d9e57129
     - molecule: Monomer
       element: H
       position: 1
@@ -444,18 +398,12 @@
     - molecule: Monomer
       element: N
       position: 1
-<<<<<<< HEAD
       charge: -1
-=======
->>>>>>> d9e57129
     right_displaced_atoms:
     - molecule: Monomer
       element: H
       position: 1
-<<<<<<< HEAD
       charge: 1
-=======
->>>>>>> d9e57129
     - molecule: Monomer
       element: H
       position: 1
@@ -492,18 +440,12 @@
     - molecule: Monomer
       element: N
       position: 6
-<<<<<<< HEAD
       charge: -1
-=======
->>>>>>> d9e57129
     right_displaced_atoms:
     - molecule: Monomer
       element: H
       position: 6
-<<<<<<< HEAD
       charge: 1
-=======
->>>>>>> d9e57129
     - molecule: Monomer
       element: H
       position: 6
@@ -543,18 +485,12 @@
     - molecule: Monomer
       element: N
       position: 6
-<<<<<<< HEAD
       charge: -1
-=======
->>>>>>> d9e57129
     right_displaced_atoms:
     - molecule: Monomer
       element: H
       position: 6
-<<<<<<< HEAD
       charge: 1
-=======
->>>>>>> d9e57129
     - molecule: Monomer
       element: H
       position: 6
@@ -587,18 +523,12 @@
     - molecule: Monomer
       element: N
       position: 1
-<<<<<<< HEAD
       charge: -1
-=======
->>>>>>> d9e57129
     right_displaced_atoms:
     - molecule: Monomer
       element: H
       position: 1
-<<<<<<< HEAD
       charge: 1
-=======
->>>>>>> d9e57129
     - molecule: Monomer
       element: H
       position: 1
@@ -638,18 +568,12 @@
     - molecule: Monomer
       element: N
       position: 6
-<<<<<<< HEAD
       charge: -1
-=======
->>>>>>> d9e57129
     right_displaced_atoms:
     - molecule: Monomer
       element: H
       position: 6
-<<<<<<< HEAD
       charge: 1
-=======
->>>>>>> d9e57129
     - molecule: Monomer
       element: H
       position: 6
@@ -687,18 +611,12 @@
     - molecule: Monomer
       element: N
       position: 1
-<<<<<<< HEAD
       charge: -1
-=======
->>>>>>> d9e57129
     right_displaced_atoms:
     - molecule: Monomer
       element: H
       position: 1
-<<<<<<< HEAD
       charge: 1
-=======
->>>>>>> d9e57129
     - molecule: Monomer
       element: H
       position: 1
@@ -743,18 +661,12 @@
     - molecule: Monomer
       element: N
       position: 7
-<<<<<<< HEAD
       charge: -1
-=======
->>>>>>> d9e57129
     right_displaced_atoms:
     - molecule: Monomer
       element: H
       position: 7
-<<<<<<< HEAD
       charge: 1
-=======
->>>>>>> d9e57129
     - molecule: Monomer
       element: H
       position: 7
@@ -798,18 +710,12 @@
     - molecule: Monomer
       element: N
       position: 1
-<<<<<<< HEAD
       charge: -1
-=======
->>>>>>> d9e57129
     right_displaced_atoms:
     - molecule: Monomer
       element: H
       position: 1
-<<<<<<< HEAD
       charge: 1
-=======
->>>>>>> d9e57129
     - molecule: Monomer
       element: H
       position: 1
@@ -850,18 +756,12 @@
     - molecule: Monomer
       element: N
       position: 5
-<<<<<<< HEAD
       charge: -1
-=======
->>>>>>> d9e57129
     right_displaced_atoms:
     - molecule: Monomer
       element: H
       position: 5
-<<<<<<< HEAD
       charge: 1
-=======
->>>>>>> d9e57129
     - molecule: Monomer
       element: H
       position: 5
@@ -901,18 +801,12 @@
     - molecule: Monomer
       element: N
       position: 1
-<<<<<<< HEAD
       charge: -1
-=======
->>>>>>> d9e57129
     right_displaced_atoms:
     - molecule: Monomer
       element: H
       position: 1
-<<<<<<< HEAD
       charge: 1
-=======
->>>>>>> d9e57129
     - molecule: Monomer
       element: H
       position: 1
@@ -954,18 +848,12 @@
     - molecule: Monomer
       element: N
       position: 1
-<<<<<<< HEAD
       charge: -1
-=======
->>>>>>> d9e57129
     right_displaced_atoms:
     - molecule: Monomer
       element: H
       position: 1
-<<<<<<< HEAD
       charge: 1
-=======
->>>>>>> d9e57129
     - molecule: Monomer
       element: H
       position: 1
@@ -1004,24 +892,15 @@
     - molecule: Monomer
       element: N
       position: 5
-<<<<<<< HEAD
       charge: -1
-=======
->>>>>>> d9e57129
     right_displaced_atoms:
     - molecule: Monomer
       element: H
       position: 5
-<<<<<<< HEAD
       charge: 1
     - molecule: Monomer
       element: H
       position: 5
-=======
-    - molecule: Monomer
-      element: H
-      position: 5    
->>>>>>> d9e57129
   AA0318:
     id: AA0318
     name: L-lysine methyl ester
