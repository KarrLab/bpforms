--- conflicted
+++ resolved
@@ -794,13 +794,8 @@
             chars (:obj:`str`): characters for base
             base (:obj:`Base`): base
         """
-<<<<<<< HEAD
-        # if not re.match('^[^\(\) ]*[A-Z][^\(\) ]*$', chars):
-        #     raise ValueError('`chars` must be composed of letters, numbers, and underscores and include at least one upper case letter')
-=======
         if not re.match('^[^\(\)\[\]\{\} ]+$', chars):
             raise ValueError('`chars` must be at least character, excluding parentheses, square brackets, curly brackets, and spaces')
->>>>>>> 2aaa2fd4
         super(BaseDict, self).__setitem__(chars, base)
 
 
