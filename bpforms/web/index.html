--- conflicted
+++ resolved
@@ -89,11 +89,7 @@
           <ul>
           <li><tt>[id: "dI" | name: "deoxyinosine"]ACGC</tt>: represents deoxyinosine at the first position</li>
           <li><tt>AC[id: "dI" | name: "deoxyinosine"]GC</tt>: represents deoxyinosine at the third position</li>
-<<<<<<< HEAD
-          <li><tt>AC(m2G)C[id: "dI" | name: "deoxyinosine"]</tt>: represents guanosine methylation at the second position and deoxyinosine at the last position</li>
-=======
-          <li><tt>AC{m2G}C[id: "dI" | name: "deoxyinosine"]</tt>: represents guanosine methylation and the second position and deoxyinosine at the last position</li>
->>>>>>> 416f1e44
+          <li><tt>AC{m2G}C[id: "dI" | name: "deoxyinosine"]</tt>: represents guanosine methylation at the second position and deoxyinosine at the last position</li>
           </ul>
         </div>
 
