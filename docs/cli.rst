--- conflicted
+++ resolved
@@ -15,18 +15,10 @@
 
     bpforms validate <alphabet_name> <bpform_sequence>
 
-<<<<<<< HEAD
-* **Protation of biopolymer forms.**. The following command can be used to calculate the major protonation state of each residue in a biopolymer form. This command will print the sequence of the major protonation states.  Note, this function requires a structure for each modified residue::
-=======
-* **Protation of biopolymer forms.**. The following command can be used to calculate the major protonation state of each base in a biopolymer form. This command will print the sequence of the major protonation states.  Note, this function requires a structure for each modified base.::
->>>>>>> 416f1e44
+* **Protation of biopolymer forms.** The following command can be used to calculate the major protonation state of each base in a biopolymer form. This command will print the sequence of the major protonation states.  Note, this function requires a structure for each modified base.::
 
     bpforms protonate <alphabet_name> <bpform_sequence> <ph_value>
 
-<<<<<<< HEAD
-* **Calculation of the physical properties of biopolymer forms.** The following command can be used to calculate the length, formula, mass, and charge of a bipolymer form. The optional ``ph`` argument can be used to protonate the biopolymer to a specific pH. Note, this function requires a structure for each modified residue::
-=======
 * **Calculation of the physical properties of biopolymer forms.** The following command can be used to calculate the length, formula, mass, and charge of a bipolymer form. The optional ``ph`` argument can be used to protonate the biopolymer to a specific pH. Note, this function requires a structure for each modified base.::
->>>>>>> 416f1e44
 
     bpforms get-properties <alphabet_name> <bpform_sequence> [--ph ph]