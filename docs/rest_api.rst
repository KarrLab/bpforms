--- conflicted
+++ resolved
@@ -7,19 +7,7 @@
 
 The base URL for the REST API is `https://bpforms.org/api/ <https://bpforms.org/api/>`_. The REST API provides two endpoints.
 
-<<<<<<< HEAD
-* ``/`` returns metadata about the API including a description, the version, and a list of endpoints::
-
-    {
-        description: <string>,
-        endpoints: <array>,
-        version: <string>
-    }
-
-* ``/alphabet`` returns a list of available alphabets::
-=======
 * ``/alphabet``: Returns a list of available alphabets.::
->>>>>>> 416f1e44
 
     [
         {
@@ -41,11 +29,7 @@
         ...
     }
 
-<<<<<<< HEAD
-* ``/bpform/properties/{alphabet: rna, dna, or  protein}/{base_seq: string}(/{ph: float})?`` optionally, protonates the biopolymer form to the specified pH and returns its length, chemical formula, mass and charge. If the form is invalid, this returns an error message::
-=======
-* ``/bpform/{alphabet: rna, dna, or  protein}/{base_seq: string}(/{ph: float})?``: If the form is valid, this, optionally, protonates the form to the specified pH and returns the length, formula, mass, and charge of the form. If the form is invalid, this returns an error message.::
->>>>>>> 416f1e44
+* ``/bpform/{alphabet: rna, dna, or  protein}/{base_seq: string}(/{ph: float})?``: optionally, protonates the biopolymer form to the specified pH and returns its length, chemical formula, mass and charge. If the form is invalid, this returns an error message.::
 
     {
         alphabet: <string>,
